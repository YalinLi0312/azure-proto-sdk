﻿using azure_proto_compute;
using azure_proto_core;
using System;
using System.Text.RegularExpressions;
using System.Threading.Tasks;

namespace client
{
    class ShutdownVmsByNameAcrossSubscriptions : Scenario
    {
        public async void ShutdownAsync()
        {
            var client = new ArmClient();

            await foreach (var subscription in client.ListSubscriptionsAsync())
            {
                await foreach (var vm in subscription.ListVirtualMachinesAsync("even"))
                {
                    await vm.PowerOffAsync();
                    await vm.PowerOnAsync();
                }
            }
        }

        public override void Execute()
        {
            #region SETUP
            ScenarioContext[] contexts = new ScenarioContext[] { new ScenarioContext(), new ScenarioContext("c9cbd920-c00c-427c-852b-8aaf38badaeb") };
            //TODO: there is a concurency issue in "new DefaultAzureCredential()" that needs to get investigated
            ParallelOptions options = new ParallelOptions
            {
                MaxDegreeOfParallelism = 1
            };

            Parallel.ForEach(contexts, options, context =>
            {
                var createMultipleVms = new CreateMultipleVms(context);
                createMultipleVms.Execute();
            });
            #endregion


            var client = new ArmClient();
            foreach (var sub in client.ListSubscriptions())
            {
                foreach (var vm in sub.ListVms("even"))
                {

<<<<<<< HEAD
                    Console.WriteLine($"Found VM {vm.Context.Name}");
                    Console.WriteLine("--------Stopping VM--------");
                    vm.Stop();
                }
            }
=======
            Parallel.ForEach(client.ListSubscriptions(), sub =>
           {
               Parallel.ForEach(sub.ListVirtualMachines(), vm =>
               {
                   if (reg.IsMatch(vm.Id.Name))
                   {
                       Console.WriteLine($"Stopping {vm.Id.Subscription} {vm.Id.ResourceGroup} {vm.Id.Name}");
                       vm.PowerOff();
                       Console.WriteLine($"Starting {vm.Id.Subscription} {vm.Id.ResourceGroup} {vm.Id.Name}");
                       vm.PowerOn();
                   }
               });
           });          
>>>>>>> 71bd6e8b
        }
    }
}<|MERGE_RESOLUTION|>--- conflicted
+++ resolved
@@ -46,27 +46,12 @@
                 foreach (var vm in sub.ListVms("even"))
                 {
 
-<<<<<<< HEAD
-                    Console.WriteLine($"Found VM {vm.Context.Name}");
-                    Console.WriteLine("--------Stopping VM--------");
-                    vm.Stop();
-                }
-            }
-=======
-            Parallel.ForEach(client.ListSubscriptions(), sub =>
-           {
-               Parallel.ForEach(sub.ListVirtualMachines(), vm =>
-               {
-                   if (reg.IsMatch(vm.Id.Name))
-                   {
                        Console.WriteLine($"Stopping {vm.Id.Subscription} {vm.Id.ResourceGroup} {vm.Id.Name}");
                        vm.PowerOff();
                        Console.WriteLine($"Starting {vm.Id.Subscription} {vm.Id.ResourceGroup} {vm.Id.Name}");
                        vm.PowerOn();
-                   }
-               });
-           });          
->>>>>>> 71bd6e8b
+                }
+            }
         }
     }
 }