﻿using azure_proto_compute;
using azure_proto_core;
using System;

namespace client
{
    class GenericEntityLoop : Scenario
    {
        public override void Execute()
        {
            var createVm = new CreateSingleVmExample(Context);
            createVm.Execute();

            var rg = new ArmClient().ResourceGroup(Context.SubscriptionId, Context.RgName);
            foreach(var entity in rg.ListVirtualMachines())
            {
<<<<<<< HEAD
                Console.WriteLine($"{entity.Context.Name}");
                entity.AddTag("name", "Value");
=======
                Console.WriteLine($"{entity.Id.Name}");
>>>>>>> 71bd6e8b
            }
        }
    }
}<|MERGE_RESOLUTION|>--- conflicted
+++ resolved
@@ -14,12 +14,8 @@
             var rg = new ArmClient().ResourceGroup(Context.SubscriptionId, Context.RgName);
             foreach(var entity in rg.ListVirtualMachines())
             {
-<<<<<<< HEAD
-                Console.WriteLine($"{entity.Context.Name}");
+                Console.WriteLine($"{entity.Id.Name}");
                 entity.AddTag("name", "Value");
-=======
-                Console.WriteLine($"{entity.Id.Name}");
->>>>>>> 71bd6e8b
             }
         }
     }
