﻿using azure_proto_core;
using System;

namespace client
{
    class Program
    {
        static void Main(string[] args)
        {
            Scenario scenario = null;
            try
            {
<<<<<<< HEAD
                scenario = ScenarioFactory.GetScenario(Scenarios.ShutdownVmsByName);
=======
                scenario = ScenarioFactory.GetScenario(Scenarios.ListByNameExpanded);
>>>>>>> c9a79b6f
                scenario.Execute();

            }
            finally
            {
                foreach (var rgId in Scenario.CleanUp)
                {
                    ResourceIdentifier id = new ResourceIdentifier(rgId);
                    var rg = new ArmClient().Subscription(id.Subscription).ResourceGroup(id);
                    Console.WriteLine($"--------Deleting {rg.Id.Name}--------");
                    try
                    {
                        _ = rg.DeleteAsync();
                    }
                    catch
                    {
                        //ignore exceptions in case the rg doesn't exist
                    }
                }
            }
        }
    }
}<|MERGE_RESOLUTION|>--- conflicted
+++ resolved
@@ -10,11 +10,7 @@
             Scenario scenario = null;
             try
             {
-<<<<<<< HEAD
-                scenario = ScenarioFactory.GetScenario(Scenarios.ShutdownVmsByName);
-=======
                 scenario = ScenarioFactory.GetScenario(Scenarios.ListByNameExpanded);
->>>>>>> c9a79b6f
                 scenario.Execute();
 
             }
