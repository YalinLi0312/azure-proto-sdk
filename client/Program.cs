--- conflicted
+++ resolved
@@ -1,236 +1,16 @@
-<<<<<<< HEAD
-﻿using Azure.ResourceManager.Network.Models;
-using azure_proto_compute;
-using azure_proto_core;
-using azure_proto_network;
-using System;
-using System.Linq;
-using System.Threading.Tasks;
-=======
 ﻿using azure_proto_core;
 using azure_proto_management;
 using System;
->>>>>>> 3eec3430
 
 namespace client
 {
     class Program
     {
-<<<<<<< HEAD
-        private static string vmName = String.Format("{0}-quickstartvm", Environment.UserName);
-        private static string rgName = String.Format("{0}-test-rg", Environment.UserName);
-        private static string nsgName = String.Format("{0}-test-nsg", Environment.UserName);
-        private static string subscriptionId = Environment.GetEnvironmentVariable("AZURE_SUBSCRIPTION_ID");
-        private static string loc = "westus2";
-        private static string subnetName = "mySubnet";
-        private static ArmClient client = new ArmClient();
-
-=======
->>>>>>> 3eec3430
         static void Main(string[] args)
         {
             Scenario scenario = null;
             try
             {
-<<<<<<< HEAD
-                CreateSingleVmExample();
-                CreateMultipleVmShutdownSome();
-                StartStopVm();
-                StartFromVm();
-                SetTagsOnVm();
-                CreateMultipleVmShutdownByTag();
-                StartStopAllVmsAsync().Wait();
-            }
-            finally
-            {
-                CleanUp();
-            }
-        }
-
-        private static void CleanUp()
-        {
-            Console.WriteLine($"--------Deleting {rgName}--------");
-            var rg = client.Subscriptions(subscriptionId).ResourceGroup(rgName);
-            rg.Delete();
-        }
-
-        private static void CreateMultipleVmShutdownByTag()
-        {
-            var rg = CreateMultipleVms();
-
-            //set tags on random vms
-            Random rand = new Random(Environment.TickCount);
-            foreach(var vm in rg.ListVms())
-            {
-                if (rand.NextDouble() > 0.5)
-                {
-                    Console.WriteLine("adding tag to {0}", vm.Context.Name);
-                    vm.AddTag("tagkey", "tagvalue");
-                }
-            }
-
-            foreach(var vm in rg.ListVmsByTag(new azure_proto_core.Resources.ArmTagFilter("tagkey", "tagvalue")))
-            {
-                Console.WriteLine("--------Stopping VM {0}--------", vm.Context.Name);
-                vm.Stop();
-                Console.WriteLine("--------Starting VM {0}--------", vm.Context.Name);
-                vm.Start();
-            }
-        }
-
-        private static void SetTagsOnVm()
-        {
-            //make sure vm exists
-            CreateSingleVmExample();
-            var rg = client.Subscriptions(subscriptionId).ResourceGroup(rgName);
-            rg.Vm(vmName).AddTag("tagkey", "tagvalue");
-        }
-
-        private static void StartFromVm()
-        {
-            // TODO: Look at VM nic/nsg operations on VM
-            //make sure vm exists
-            CreateSingleVmExample();
-
-            //retrieve from lowest level, doesn't give ability to walk up and down the container structure
-            var vm = client.Subscriptions(subscriptionId).ResourceGroup(rgName).Vm(vmName).Get().Value;
-            Console.WriteLine("Found VM {0}", vm.Context);
-
-
-            //retrieve from lowest level inside management package gives ability to walk up and down
-            var rg = client.Subscriptions(subscriptionId).ResourceGroup(rgName);
-            var vm2 = rg.Vm(vmName);
-            Console.WriteLine("Found VM {0}", vm2.Context);
-        }
-
-        private static void StartStopVm()
-        {
-            ArmClient client = new ArmClient();
-            var vm = client.Subscriptions(subscriptionId).ResourceGroup(rgName).Vm(vmName);
-            Console.WriteLine("Found VM {0}", vmName);
-            Console.WriteLine("--------Stopping VM--------");
-            vm.Stop();
-            Console.WriteLine("--------Starting VM--------");
-            vm.Start();
-        }
-
-        private static async Task StartStopAllVmsAsync()
-        {
-            var client = new ArmClient();
-            await foreach (var subscription in client.ListSubscriptionsAsync())
-            {
-                await foreach (var vm in subscription.ListVmsAsync(filter:"-", top:100))
-                {
-                    await vm.StartAsync();
-                    await vm.StopAsync();
-                }
-            }
-        }
-
-        private static void CreateMultipleVmShutdownSome()
-        {
-            var resourceGroup = CreateMultipleVms();
-
-            foreach (var vm in resourceGroup.ListVms("-"))
-            {
-                vm.Stop();
-                vm.Start();
-            }
-        }
-
-        private static ResourceGroupOperations CreateMultipleVms()
-        {
-            ResourceGroupOperations rgClient;
-            PhAvailabilitySet aset;
-            PhSubnet subnet;
-            SetupVmHost(out rgClient, out aset, out subnet);
-            for (int i = 0; i < 10; i++)
-            {
-                var nic = CreateNic(rgClient, subnet, i);
-
-                // Create VM
-                string name = String.Format("{0}-{1}-z", vmName, i);
-                Console.WriteLine("--------Start create VM {0}--------", i);
-                var vm = rgClient.ConstructVm(name, "admin-user", "!@#$%asdfA", nic.Context, aset).Create();
-            }
-
-            return rgClient;
-        }
-
-        private static void CreateSingleVmExample()
-        {
-            ResourceGroupOperations rgClient;
-            PhAvailabilitySet aset;
-            PhSubnet subnet;
-            SetupVmHost(out rgClient, out aset, out subnet);
-
-            var nic = CreateNic(rgClient, subnet, 1000);
-
-            // Create VM
-            Console.WriteLine("--------Start create VM--------");
-
-            // Note: this is something we might do with all of the construction methods
-            var vm = rgClient.ConstructVm(vmName, "admin-user", "!@#$%asdfA", nic.Context, aset).Create().Value;
-
-            Console.WriteLine("VM ID: " + vm.Context);
-            Console.WriteLine("--------Done create VM--------");
-        }
-
-        private static ResourceOperations<PhNetworkInterface> CreateNic(ResourceGroupOperations resourceGroup, PhSubnet subnet, int i)
-        {
-            // Create IP Address
-            Console.WriteLine("--------Start create IP Address--------");
-            var address = resourceGroup.ConstructIPAddress();
-            var response = resourceGroup.CreatePublicIp(String.Format("{0}_{1}_ip", vmName, i), address).Value;
-
-            // Create Network Interface
-            Console.WriteLine("--------Start create Network Interface--------");
-            var nic = resourceGroup.ConstructNic(address, subnet.Id);
-            return resourceGroup.CreateNic(String.Format("{0}_{1}_nic", vmName, i), nic).Value;
-        }
-
-        private static void SetupVmHost(out ResourceGroupOperations rgClient, out PhAvailabilitySet aset, out PhSubnet subnet)
-        {
-            ArmClient client = new ArmClient();
-            var subscription = client.Subscriptions(subscriptionId);
-
-            // Create Resource Group
-            Console.WriteLine("--------Start create group--------");
-            rgClient = subscription.CreateResourceGroup(rgName, loc).Value;
-
-            // Create AvailabilitySet
-            Console.WriteLine("--------Start create AvailabilitySet--------");
-            aset = rgClient.ConstructAvailabilitySet("Aligned");
-            var result = rgClient.CreateAvailabilitySet(vmName + "_aSet", aset).Value;
-
-            // Create VNet
-            Console.WriteLine("--------Start create VNet--------");
-            string vnetName = vmName + "_vnet";
-            var vnet = rgClient.ListVnets(vnetName).FirstOrDefault();
-            PhVirtualNetwork vnetModel;
-            if (vnet == null)
-            {
-               vnetModel = rgClient.ConstructVnet("10.0.0.0/16");
-               vnet = rgClient.CreateVnet(vnetName, vnetModel).Value;
-            }
-                
-            vnet.Get().Value.TryGetModel(out vnetModel);
-
-            //create subnet
-            Console.WriteLine("--------Start create Subnet--------");
-
-            var sub = vnet.ListSubnets().FirstOrDefault( s => string.Equals(s.Context.Name, subnetName, StringComparison.InvariantCultureIgnoreCase));
-            if (sub == null)
-            {
-                var nsgModel = rgClient.ConstructNsg(nsgName, 80);
-                var nsg = rgClient.CreateNsg(nsgName, nsgModel).Value;
-                var subnetModel = vnet.ConstructSubnet(subnetName, "10.0.0.0/24");
-                sub  = vnet.CreateSubnet(subnetName, subnetModel).Value;
-            }
-
-            sub.Get().Value.TryGetModel(out subnet);
-            
-=======
                 scenario = ScenarioFactory.GetScenario(Scenarios.CreateSingleVmExample);
                 scenario.Execute();
             }
@@ -248,7 +28,6 @@
                     }
                 }
             }
->>>>>>> 3eec3430
         }
     }
 }