﻿using Azure.Core;
using Azure.Identity;
using Azure.ResourceManager.Core.Adapters;
using Azure.ResourceManager.Resources;
using System;
using System.Collections.Generic;
using System.Globalization;
using System.Linq;
using System.Runtime.CompilerServices;
using System.Threading;
using System.Threading.Tasks;

namespace Azure.ResourceManager.Core
{
    /// <summary>
    /// The entry point for all ARM clients.
    /// </summary>
    public class AzureResourceManagerClient
    {
        /// <summary>
        /// The base URI of the service.
        /// </summary>
        internal static readonly string DefaultUri = "https://management.azure.com";

        /// <summary>
        /// Initializes a new instance of the <see cref="AzureResourceManagerClient"/> class.
        /// </summary>
        /// <param name="credential"> A credential used to authenticate to an Azure Service. </param>
        public AzureResourceManagerClient(AzureResourceManagerClientOptions options = default)
            : this(null, null, new DefaultAzureCredential(), options)
        {
        }

        /// <summary>
        /// Initializes a new instance of the <see cref="AzureResourceManagerClient"/> class.
        /// </summary>
        /// <param name="credential"> A credential used to authenticate to an Azure Service. </param>
        public AzureResourceManagerClient(TokenCredential credential, AzureResourceManagerClientOptions options = default)
            : this(null, null, credential, options)
        {
        }

        /// <summary>
        /// Initializes a new instance of the <see cref="AzureResourceManagerClient"/> class.
        /// </summary>
        /// <param name="defaultSubscriptionId"> The id of the default Azure subscription. </param>
        /// <param name="credential"> A credential used to authenticate to an Azure Service. </param>
        public AzureResourceManagerClient(string defaultSubscriptionId, TokenCredential credential, AzureResourceManagerClientOptions options = default)
            : this(defaultSubscriptionId, null, credential, options)
        {
        }

        /// <summary>
        /// Initializes a new instance of the <see cref="AzureResourceManagerClient"/> class.
        /// </summary>
        /// <param name="baseUri"> The base URI of the service. </param>
        /// <param name="credential"> A credential used to authenticate to an Azure Service. </param>
        public AzureResourceManagerClient(Uri baseUri, TokenCredential credential, AzureResourceManagerClientOptions options = default)
            : this(null, baseUri, credential, options)
        {
        }

        /// <summary>
        /// Initializes a new instance of the <see cref="AzureResourceManagerClient"/> class.
        /// </summary>
        /// <param name="credential"> A credential used to authenticate to an Azure Service. </param>
        /// <param name="defaultSubscriptionId"> The id of the default Azure subscription. </param>
        /// <param name="options"> The client parameters to use in these operations. </param>
        private AzureResourceManagerClient(string defaultSubscriptionId, Uri baseUri, TokenCredential credential, AzureResourceManagerClientOptions options = default)
        {
            _credentials = credential;
            _baseUri = baseUri;
            ClientOptions = options ?? new AzureResourceManagerClientOptions();
            defaultSubscriptionId ??= GetDefaultSubscription().ConfigureAwait(false).GetAwaiter().GetResult();
            DefaultSubscription = new SubscriptionOperations(ClientOptions, defaultSubscriptionId, credential, baseUri);
            ApiVersionOverrides = new Dictionary<string, string>();
        }

        private TokenCredential _credentials;

        private Uri _baseUri;

        /// <summary>
        /// Gets the Api version overrides.
        /// </summary>
        public Dictionary<string, string> ApiVersionOverrides { get; private set; }

        /// <summary>
        /// Gets the default Azure subscription.
        /// </summary>
        public SubscriptionOperations DefaultSubscription { get; private set; }

        /// <summary>
        /// Gets the Azure resource manager client options.
        /// </summary>
        internal virtual AzureResourceManagerClientOptions ClientOptions { get; }

        /// <summary>
        /// Gets the subscription client.
        /// </summary>
        internal SubscriptionsOperations SubscriptionsClient => GetResourcesClient(Guid.NewGuid().ToString()).Subscriptions;

        /// <summary>
        /// Gets the Azure subscription operations.
        /// </summary>
<<<<<<< HEAD
        /// <param name="subscriptionId"> The resource identifier of the subscription. </param>
        /// <returns> Subscription operations. </returns>
        public SubscriptionOperations Subscription(ResourceIdentifier subscriptionId) => new SubscriptionOperations(
            ClientOptions,
            subscriptionId,
            _credentials,
            _baseUri);
=======
        /// <param name="subscriptionData">  The data model of the subscription. </param>
        /// <returns> Subscription operations. </returns>
        public Subscription GetSubscription(SubscriptionData subscriptionData) => new Subscription(ClientOptions, subscriptionData);
>>>>>>> 9602ecb9

        /// <summary>
        /// Gets the Azure subscription operations.
        /// </summary>
<<<<<<< HEAD
        /// <param name="subscriptionGuid"> The guid of the subscription. </param>
        /// <returns> Subscription operations. </returns>
        public SubscriptionOperations Subscription(string subscriptionGuid) => new SubscriptionOperations(
            ClientOptions,
            subscriptionGuid,
            _credentials,
            _baseUri);
=======
        /// <param name="subscriptionId"> The resource identifier of the subscription. </param>
        /// <returns> Subscription operations. </returns>
        public SubscriptionOperations GetSubscriptionOperations(ResourceIdentifier subscriptionId) => new SubscriptionOperations(ClientOptions, subscriptionId);
>>>>>>> 9602ecb9

        /// <summary>
        /// Gets the Azure subscriptions.
        /// </summary>
        /// <returns> Subscription container. </returns>
        public SubscriptionContainer GetSubscriptionContainer()
        {
            return new SubscriptionContainer(ClientOptions, _credentials, _baseUri);
        }

        /// <summary>
        /// Lists all geo-locations.
        /// </summary>
        /// <param name="subscriptionId"> The Id of the target subscription. </param>
        /// <param name="token"> A token to allow the caller to cancel the call to the service. The default value is <see cref="P:System.Threading.CancellationToken.None" />. </param>
        /// <returns> An async collection of location data that may take multiple service requests to iterate over. </returns>
        /// <exception cref="InvalidOperationException"> <paramref name="subscriptionId"/> is null. </exception>
        public AsyncPageable<LocationData> ListLocationsAsync(string subscriptionId = null, CancellationToken token = default(CancellationToken))
        {
            async Task<AsyncPageable<LocationData>> PageableFunc()
            {
                if (string.IsNullOrWhiteSpace(subscriptionId))
                {
                    subscriptionId = await GetDefaultSubscription(token);
                    if (subscriptionId == null)
                    {
                        throw new InvalidOperationException("Please select a default subscription");
                    }
                }

                return new PhWrappingAsyncPageable<Azure.ResourceManager.Resources.Models.Location, LocationData>(SubscriptionsClient.ListLocationsAsync(subscriptionId, token), s => new LocationData(s));
            }

            return new PhTaskDeferringAsyncPageable<LocationData>(PageableFunc);
        }

        /// <summary>
        /// Lists all geo-locations.
        /// </summary>
        /// <param name="subscriptionId"> The Id of the target subscription. </param>
        /// <param name="cancellationToken"> A token to allow the caller to cancel the call to the service. The default value is <see cref="P:System.Threading.CancellationToken.None" />. </param>
        /// <returns> A collection of location data that may take multiple service requests to iterate over. </returns>
        /// <exception cref="InvalidOperationException"> <paramref name="subscriptionId"/> is null. </exception>
        public Pageable<LocationData> ListLocations(string subscriptionId = null, CancellationToken cancellationToken = default(CancellationToken))
        {
            if (string.IsNullOrWhiteSpace(subscriptionId))
            {
                subscriptionId = GetDefaultSubscription(cancellationToken).ConfigureAwait(false).GetAwaiter().GetResult();
                if (subscriptionId == null)
                {
                    throw new InvalidOperationException("Please select a default subscription");
                }
            }

            return new PhWrappingPageable<Azure.ResourceManager.Resources.Models.Location, LocationData>(SubscriptionsClient.ListLocations(subscriptionId, cancellationToken), s => new LocationData(s));
        }

        /// <summary>
        /// Lists all available geo-locations.
        /// </summary>
        /// <param name="resourceType"> The resource type for subscription. </param>
        /// <param name="cancellationToken"> A token to allow the caller to cancel the call to the service. The default value is <see cref="P:System.Threading.CancellationToken.None" />. </param>
        /// <returns> An async collection of location that may take multiple service requests to iterate over. </returns>
        /// <exception cref="InvalidOperationException"> The default subscription id is null. </exception>
        public async IAsyncEnumerable<Location> ListAvailableLocationsAsync(ResourceType resourceType, [EnumeratorCancellation] CancellationToken cancellationToken = default)
        {
            var subscriptionId = await GetDefaultSubscription(cancellationToken);
            if (subscriptionId == null)
            {
                throw new InvalidOperationException("Please select a default subscription");
            }

            await foreach (var location in ListAvailableLocationsAsync(subscriptionId, resourceType, cancellationToken))
            {
                yield return location;
            }
        }

        /// <summary>
        /// Lists all available geo-locations.
        /// </summary>
        /// <param name="subscription"> The Azure subscription. </param>
        /// <param name="resourceType"> The resource type for subscription. </param>
        /// <param name="cancellationToken"> A token to allow the caller to cancel the call to the service. The default value is <see cref="P:System.Threading.CancellationToken.None" />. </param>
        /// <returns> An async collection of location that may take multiple service requests to iterate over. </returns>
        public async IAsyncEnumerable<Location> ListAvailableLocationsAsync(string subscription, ResourceType resourceType, [EnumeratorCancellation] CancellationToken cancellationToken = default)
        {
            await foreach (var provider in GetResourcesClient(subscription).Providers.ListAsync(expand: "metadata", cancellationToken: cancellationToken).WithCancellation(cancellationToken))
            {
                if (string.Equals(provider.Namespace, resourceType?.Namespace, StringComparison.InvariantCultureIgnoreCase))
                {
                    var foundResource = provider.ResourceTypes.FirstOrDefault(p => resourceType.Equals(p.ResourceType));
                    foreach (var location in foundResource.Locations)
                    {
                        yield return location;
                    }
                }
            }
        }

        /// <summary>
        /// Lists all available geo-locations.
        /// </summary>
        /// <param name="resourceType"> The resource type for subscription. </param>
        /// <param name="cancellationToken"> A token to allow the caller to cancel the call to the service. The default value is <see cref="P:System.Threading.CancellationToken.None" />. </param>
        /// <returns> A collection of location that may take multiple service requests to iterate over. </returns>
        public IEnumerable<Location> ListAvailableLocations(ResourceType resourceType, CancellationToken cancellationToken = default(CancellationToken))
        {
            var subscription = GetDefaultSubscription().ConfigureAwait(false).GetAwaiter().GetResult();
            return ListAvailableLocations(subscription, resourceType, cancellationToken);
        }

        /// <summary>
        /// Lists all available geo-locations.
        /// </summary>
        /// <param name="subscription"> The Azure subscription. </param>
        /// <param name="resourceType"> The resource type for subscription. </param>
        /// <param name="cancellationToken"> A token to allow the caller to cancel the call to the service. The default value is <see cref="P:System.Threading.CancellationToken.None" />. </param>
        /// <returns> A collection of location that may take multiple service requests to iterate over. </returns>
        public IEnumerable<Location> ListAvailableLocations(string subscription, ResourceType resourceType, CancellationToken cancellationToken = default(CancellationToken))
        {
            return GetResourcesClient(subscription).Providers.List(expand: "metadata", cancellationToken: cancellationToken)
                .FirstOrDefault(p => string.Equals(p.Namespace, resourceType?.Namespace, StringComparison.InvariantCultureIgnoreCase))
                .ResourceTypes.FirstOrDefault(r => resourceType.Equals(r.ResourceType))
                .Locations.Cast<Location>();
        }

        /// <summary>
        /// Gets resource group operations.
        /// </summary>
        /// <param name="subscriptionGuid"> The id of the Azure subscription. </param>
        /// <param name="resourceGroupName"> The resource group name. </param>
        /// <returns> Resource group operations. </returns>
        public ResourceGroupOperations GetResourceGroupOperations(string subscriptionGuid, string resourceGroupName)
        {
<<<<<<< HEAD
            return new ResourceGroupOperations(DefaultSubscription, $"/subscriptions/{subscription}/resourceGroups/{resourceGroup}");
=======
            return new ResourceGroupOperations(ClientOptions, $"/subscriptions/{subscriptionGuid}/resourceGroups/{resourceGroupName}");
        }

        /// <summary>
        /// Gets resource group operations.
        /// </summary>
        /// <param name="resourceGroupName"> The resource identifier of the resource group. </param>
        /// <returns> Resource group operations. </returns>
        public ResourceGroupOperations GetResourceGroupOperations(ResourceIdentifier resourceGroupName)
        {
            return new ResourceGroupOperations(ClientOptions, resourceGroupName);
>>>>>>> 9602ecb9
        }

        /// <summary>
        /// Gets resource group operations.
        /// </summary>
<<<<<<< HEAD
        /// <param name="resourceGroupId"> The resource identifier of the resource group. </param>
        /// <returns> Resource group operations. </returns>
        public ResourceGroupOperations ResourceGroup(ResourceIdentifier resourceGroupId)
        {
            return new ResourceGroupOperations(DefaultSubscription, resourceGroupId);
=======
        /// <param name="resourceGroupName"> The data model of the resource group. </param>
        /// <returns> Resource group operations. </returns>
        public ResourceGroup GetResourceGroup(ResourceGroupData resourceGroupData)
        {
            return new ResourceGroup(ClientOptions, resourceGroupData);
>>>>>>> 9602ecb9
        }

        /// <summary>
        /// Gets resource operations base.
        /// </summary>
        /// <typeparam name="T"> The type of the underlying model this class wraps. </typeparam>
        /// <param name="resource"> The tracked resource. </param>
        /// <returns> Resource operations of the resource. </returns>
        public T GetResourceOperationsBase<T>(TrackedResource resource)
            where T : TrackedResource
        {
            return Activator.CreateInstance(typeof(T), ClientOptions, resource) as T;
        }

        /// <summary>
        /// Gets resource operations base.
        /// </summary>
        /// <typeparam name="T"> The type of the underlying model this class wraps. </typeparam>
        /// <param name="resource"> The resource identifier of the resource. </param>
        /// <returns> Resource operations of the resource. </returns>
        public T GetResourceOperationsBase<T>(ResourceIdentifier resource)
            where T : OperationsBase
        {
            return Activator.CreateInstance(typeof(T), ClientOptions, resource) as T;
        }

        /// <summary>
        /// Gets resource operations base.
        /// </summary>
        /// <typeparam name="T"> The type of the underlying model this class wraps. </typeparam>
        /// <param name="subscription"> The id of the Azure subscription. </param>
        /// <param name="resourceGroup"> The resource group name. </param>
        /// <param name="name"> The resource type name. </param>
        /// <returns> Resource operations of the resource. </returns>
        public T GetResourceOperationsBase<T>(string subscription, string resourceGroup, string name)
            where T : OperationsBase
        {
            string resourceType = typeof(T).GetField("ResourceType", System.Reflection.BindingFlags.Static | System.Reflection.BindingFlags.Public).GetValue(null).ToString();
            ResourceIdentifier id = $"/subscriptions/{subscription}/resourceGroups/{resourceGroup}/providers/{resourceType}/{name}";
            return Activator.CreateInstance(
                typeof(T),
                System.Reflection.BindingFlags.NonPublic | System.Reflection.BindingFlags.Instance,
                null,
                new object[] { ClientOptions, id },
                CultureInfo.InvariantCulture) as T;
        }

        /// <summary>
        /// Gets resource operations base.
        /// </summary>
        /// <typeparam name="TContainer"> The type of the container class for a specific resource. </typeparam>
        /// <typeparam name="TOperations"> The type of the operations class for a specific resource. </typeparam>
        /// <typeparam name="TResource"> The type of the class containing properties for the underlying resource. </typeparam>
        /// <param name="subscription"> The id of the Azure subscription. </param>
        /// <param name="resourceGroup"> The resource group name. </param>
        /// <param name="name"> The resource type name. </param>
        /// <param name="model"> The resource data model. </param>
        /// <param name="location"> The resource geo-location. </param>
        /// <returns> Resource operations of the resource. </returns>
        public ArmResponse<TOperations> CreateResource<TContainer, TOperations, TResource>(string subscription, string resourceGroup, string name, TResource model, Location location = default)
            where TResource : TrackedResource
            where TOperations : ResourceOperationsBase<TOperations>
            where TContainer : ResourceContainerBase<TOperations, TResource>
        {
            if (location == null)
            {
                location = Location.Default;
            }

            TContainer container = Activator.CreateInstance(typeof(TContainer), ClientOptions, new ArmResourceData($"/subscriptions/{subscription}/resourceGroups/{resourceGroup}", location)) as TContainer;

            return container.Create(name, model);
        }

        /// <summary>
        /// Gets default subscription.
        /// </summary>
        /// <param name="cancellationToken"> A token to allow the caller to cancel the call to the service. The default value is <see cref="P:System.Threading.CancellationToken.None" />. </param>
        /// <returns> A <see cref="Task"/> that on completion returns the subscription id. </returns>
        internal async Task<string> GetDefaultSubscription(CancellationToken cancellationToken = default)
        {
            string sub = DefaultSubscription?.Id?.Subscription;
            if (null == sub)
            {
                sub = await GetSubscriptionContainer().GetDefaultSubscriptionAsync(cancellationToken);
            }

            return sub;
        }

        /// <summary>
        /// Gets the resource client.
        /// </summary>
        internal ResourcesManagementClient GetResourcesClient(string subscription) => new ResourcesManagementClient(_baseUri, subscription, _credentials);
    }
}<|MERGE_RESOLUTION|>--- conflicted
+++ resolved
@@ -103,7 +103,6 @@
         /// <summary>
         /// Gets the Azure subscription operations.
         /// </summary>
-<<<<<<< HEAD
         /// <param name="subscriptionId"> The resource identifier of the subscription. </param>
         /// <returns> Subscription operations. </returns>
         public SubscriptionOperations Subscription(ResourceIdentifier subscriptionId) => new SubscriptionOperations(
@@ -111,16 +110,10 @@
             subscriptionId,
             _credentials,
             _baseUri);
-=======
-        /// <param name="subscriptionData">  The data model of the subscription. </param>
-        /// <returns> Subscription operations. </returns>
-        public Subscription GetSubscription(SubscriptionData subscriptionData) => new Subscription(ClientOptions, subscriptionData);
->>>>>>> 9602ecb9
 
         /// <summary>
         /// Gets the Azure subscription operations.
         /// </summary>
-<<<<<<< HEAD
         /// <param name="subscriptionGuid"> The guid of the subscription. </param>
         /// <returns> Subscription operations. </returns>
         public SubscriptionOperations Subscription(string subscriptionGuid) => new SubscriptionOperations(
@@ -128,11 +121,6 @@
             subscriptionGuid,
             _credentials,
             _baseUri);
-=======
-        /// <param name="subscriptionId"> The resource identifier of the subscription. </param>
-        /// <returns> Subscription operations. </returns>
-        public SubscriptionOperations GetSubscriptionOperations(ResourceIdentifier subscriptionId) => new SubscriptionOperations(ClientOptions, subscriptionId);
->>>>>>> 9602ecb9
 
         /// <summary>
         /// Gets the Azure subscriptions.
@@ -268,39 +256,17 @@
         /// <returns> Resource group operations. </returns>
         public ResourceGroupOperations GetResourceGroupOperations(string subscriptionGuid, string resourceGroupName)
         {
-<<<<<<< HEAD
             return new ResourceGroupOperations(DefaultSubscription, $"/subscriptions/{subscription}/resourceGroups/{resourceGroup}");
-=======
-            return new ResourceGroupOperations(ClientOptions, $"/subscriptions/{subscriptionGuid}/resourceGroups/{resourceGroupName}");
         }
 
         /// <summary>
         /// Gets resource group operations.
         /// </summary>
-        /// <param name="resourceGroupName"> The resource identifier of the resource group. </param>
-        /// <returns> Resource group operations. </returns>
-        public ResourceGroupOperations GetResourceGroupOperations(ResourceIdentifier resourceGroupName)
-        {
-            return new ResourceGroupOperations(ClientOptions, resourceGroupName);
->>>>>>> 9602ecb9
-        }
-
-        /// <summary>
-        /// Gets resource group operations.
-        /// </summary>
-<<<<<<< HEAD
         /// <param name="resourceGroupId"> The resource identifier of the resource group. </param>
         /// <returns> Resource group operations. </returns>
         public ResourceGroupOperations ResourceGroup(ResourceIdentifier resourceGroupId)
         {
             return new ResourceGroupOperations(DefaultSubscription, resourceGroupId);
-=======
-        /// <param name="resourceGroupName"> The data model of the resource group. </param>
-        /// <returns> Resource group operations. </returns>
-        public ResourceGroup GetResourceGroup(ResourceGroupData resourceGroupData)
-        {
-            return new ResourceGroup(ClientOptions, resourceGroupData);
->>>>>>> 9602ecb9
         }
 
         /// <summary>
