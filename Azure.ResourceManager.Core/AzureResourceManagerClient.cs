--- conflicted
+++ resolved
@@ -142,127 +142,6 @@
         }
 
         /// <summary>
-<<<<<<< HEAD
-        /// Lists all geo-locations.
-        /// </summary>
-        /// <param name="subscriptionId"> The Id of the target subscription. </param>
-        /// <param name="token"> A token to allow the caller to cancel the call to the service. The default value is <see cref="P:System.Threading.CancellationToken.None" />. </param>
-        /// <returns> An async collection of location data that may take multiple service requests to iterate over. </returns>
-        /// <exception cref="InvalidOperationException"> <paramref name="subscriptionId"/> is null. </exception>
-        public AsyncPageable<LocationData> ListLocationsAsync(string subscriptionId = null, CancellationToken token = default(CancellationToken))
-        {
-            async Task<AsyncPageable<LocationData>> PageableFunc()
-            {
-                if (string.IsNullOrWhiteSpace(subscriptionId))
-                {
-                    subscriptionId = DefaultSubscription.Id.Subscription;
-                    if (subscriptionId == null)
-                    {
-                        throw new InvalidOperationException("Please select a default subscription");
-                    }
-                }
-
-                var result = SubscriptionsClient.ListLocationsAsync(subscriptionId, token);
-                return new PhWrappingAsyncPageable<Azure.ResourceManager.Resources.Models.Location, LocationData>(result, s => new LocationData(s));
-            }
-
-            return new PhTaskDeferringAsyncPageable<LocationData>(PageableFunc);
-        }
-
-        /// <summary>
-        /// Lists all geo-locations.
-        /// </summary>
-        /// <param name="subscriptionId"> The Id of the target subscription. </param>
-        /// <param name="cancellationToken"> A token to allow the caller to cancel the call to the service. The default value is <see cref="P:System.Threading.CancellationToken.None" />. </param>
-        /// <returns> A collection of location data that may take multiple service requests to iterate over. </returns>
-        /// <exception cref="InvalidOperationException"> <paramref name="subscriptionId"/> is null. </exception>
-        public Pageable<LocationData> ListLocations(string subscriptionId = null, CancellationToken cancellationToken = default(CancellationToken))
-        {
-            if (string.IsNullOrWhiteSpace(subscriptionId))
-            {
-                subscriptionId = DefaultSubscription.Id.Subscription;
-                if (subscriptionId == null)
-                {
-                    throw new InvalidOperationException("Please select a default subscription");
-                }
-            }
-
-            return new PhWrappingPageable<Azure.ResourceManager.Resources.Models.Location, LocationData>(SubscriptionsClient.ListLocations(subscriptionId, cancellationToken), s => new LocationData(s));
-        }
-
-        /// <summary>
-        /// Lists all available geo-locations.
-        /// </summary>
-        /// <param name="resourceType"> The resource type for subscription. </param>
-        /// <param name="cancellationToken"> A token to allow the caller to cancel the call to the service. The default value is <see cref="P:System.Threading.CancellationToken.None" />. </param>
-        /// <returns> An async collection of location that may take multiple service requests to iterate over. </returns>
-        /// <exception cref="InvalidOperationException"> The default subscription id is null. </exception>
-        public async IAsyncEnumerable<Location> ListAvailableLocationsAsync(ResourceType resourceType, [EnumeratorCancellation] CancellationToken cancellationToken = default)
-        {
-            var subscriptionId = DefaultSubscription.Id.Subscription;
-            if (subscriptionId == null)
-            {
-                throw new InvalidOperationException("Please select a default subscription");
-            }
-
-            await foreach (var location in ListAvailableLocationsAsync(subscriptionId, resourceType, cancellationToken))
-            {
-                yield return location;
-            }
-        }
-
-        /// <summary>
-        /// Lists all available geo-locations.
-        /// </summary>
-        /// <param name="subscription"> The Azure subscription. </param>
-        /// <param name="resourceType"> The resource type for subscription. </param>
-        /// <param name="cancellationToken"> A token to allow the caller to cancel the call to the service. The default value is <see cref="P:System.Threading.CancellationToken.None" />. </param>
-        /// <returns> An async collection of location that may take multiple service requests to iterate over. </returns>
-        public async IAsyncEnumerable<Location> ListAvailableLocationsAsync(string subscription, ResourceType resourceType, [EnumeratorCancellation] CancellationToken cancellationToken = default)
-        {
-            await foreach (var provider in GetResourcesClient(subscription).Providers.ListAsync(expand: "metadata", cancellationToken: cancellationToken).WithCancellation(cancellationToken))
-            {
-                if (string.Equals(provider.Namespace, resourceType?.Namespace, StringComparison.InvariantCultureIgnoreCase))
-                {
-                    var foundResource = provider.ResourceTypes.FirstOrDefault(p => resourceType.Equals(p.ResourceType));
-                    foreach (var location in foundResource.Locations)
-                    {
-                        yield return location;
-                    }
-                }
-            }
-        }
-
-        /// <summary>
-        /// Lists all available geo-locations.
-        /// </summary>
-        /// <param name="resourceType"> The resource type for subscription. </param>
-        /// <param name="cancellationToken"> A token to allow the caller to cancel the call to the service. The default value is <see cref="P:System.Threading.CancellationToken.None" />. </param>
-        /// <returns> A collection of location that may take multiple service requests to iterate over. </returns>
-        public IEnumerable<Location> ListAvailableLocations(ResourceType resourceType, CancellationToken cancellationToken = default(CancellationToken))
-        {
-            var subscription = DefaultSubscription.Id.Subscription;
-            return ListAvailableLocations(subscription, resourceType, cancellationToken);
-        }
-
-        /// <summary>
-        /// Lists all available geo-locations.
-        /// </summary>
-        /// <param name="subscription"> The Azure subscription. </param>
-        /// <param name="resourceType"> The resource type for subscription. </param>
-        /// <param name="cancellationToken"> A token to allow the caller to cancel the call to the service. The default value is <see cref="P:System.Threading.CancellationToken.None" />. </param>
-        /// <returns> A collection of location that may take multiple service requests to iterate over. </returns>
-        public IEnumerable<Location> ListAvailableLocations(string subscription, ResourceType resourceType, CancellationToken cancellationToken = default(CancellationToken))
-        {
-            return GetResourcesClient(subscription).Providers.List(expand: "metadata", cancellationToken: cancellationToken)
-                .FirstOrDefault(p => string.Equals(p.Namespace, resourceType?.Namespace, StringComparison.InvariantCultureIgnoreCase))
-                .ResourceTypes.FirstOrDefault(r => resourceType.Equals(r.ResourceType))
-                .Locations.Cast<Location>();
-        }
-
-        /// <summary>
-=======
->>>>>>> 492baa30
         /// Gets resource group operations.
         /// </summary>
         /// <param name="subscriptionGuid"> The id of the Azure subscription. </param>
