--- conflicted
+++ resolved
@@ -21,14 +21,7 @@
         public ResourceIdentifier(string id)
         {
             Id = id;
-<<<<<<< HEAD
             Parse(id);
-=======
-
-            // TODO: Due to the implicit this is called for blank constructions such as new PhResourceGroup
-            if (id != null)
-                Parse(id);
->>>>>>> 5c41f2a6
         }
 
         public string Id { get; protected set; }
