﻿// Copyright (c) Microsoft Corporation. All rights reserved.
// Licensed under the MIT License.

using System;
using System.Threading;
using Azure.ResourceManager.Core.Adapters;
using Azure.ResourceManager.Core.Resources;
using Azure.ResourceManager.Resources;
using Azure.ResourceManager.Resources.Models;

namespace Azure.ResourceManager.Core
{
    /// <summary>
    ///  Generic list operations class. This can be extended if a specific RP has more list operations.
    /// </summary>
    public class ResourceListOperations
    {
<<<<<<< HEAD
        public static Pageable<ArmResource> ListAtContext(
=======
        /// <summary>
        /// List resources under the a resource context
        /// </summary>
        /// <typeparam name="TOperations"> The type of the class containing operations for the underlying resource. </typeparam>
        /// <typeparam name="TResource"> The type of the class containing properties for the underlying resource. </typeparam>
        /// <param name="clientOptions"> The client parameters to use in these operations. </param>
        /// <param name="id"> The identifier of the resource that is the target of operations. </param>
        /// <param name="resourceFilters"> Optional filters for results. </param>
        /// <param name="top"> The number of results to return. </param>
        /// <param name="cancellationToken"> A token to allow the caller to cancel the call to the service.
        /// The default value is <see cref="P:System.Threading.CancellationToken.None" />. </param>
        /// <returns> A collection of resource operations that may take multiple service requests to iterate over. </returns>
        /// <exception cref="ArgumentException"> <paramref name="id"/> is not valid to list at context. </exception>
        public static Pageable<TOperations> ListAtContext<TOperations, TResource>(
>>>>>>> c71fa6c6
            AzureResourceManagerClientOptions clientOptions,
            ResourceIdentifier id,
            ArmFilterCollection resourceFilters = null,
            int? top = null,
            CancellationToken cancellationToken = default)
        {
            Validate(id);

            var scopeId = id.Type == ResourceGroupOperations.ResourceType ? id.Name : null;

<<<<<<< HEAD
            return _ListAtContext(
=======
            return ListAtContextInternal<TOperations, TResource>(
>>>>>>> c71fa6c6
                clientOptions,
                id,
                scopeId,
                resourceFilters,
                top,
                cancellationToken);
        }

<<<<<<< HEAD
        public static AsyncPageable<ArmResource> ListAtContextAsync(
=======
        /// <summary>
        /// List resources under the a resource context
        /// </summary>
        /// <typeparam name="TOperations"> The type of the class containing operations for the underlying resource. </typeparam>
        /// <typeparam name="TResource"> The type of the class containing properties for the underlying resource. </typeparam>
        /// <param name="clientOptions"> The client parameters to use in these operations. </param>
        /// <param name="id"> The identifier of the resource that is the target of operations. </param>
        /// <param name="resourceFilters"> Optional filters for results. </param>
        /// <param name="top"> The number of results to return. </param>
        /// <param name="cancellationToken"> A token to allow the caller to cancel the call to the service.
        /// The default value is <see cref="P:System.Threading.CancellationToken.None" />. </param>
        /// <returns>An async collection of resource operations that may take multiple service requests to iterate over. </returns>
        /// <exception cref="ArgumentException"> <paramref name="id"/> is not valid to list at context. </exception>
        public static AsyncPageable<TOperations> ListAtContextAsync<TOperations, TResource>(
>>>>>>> c71fa6c6
            AzureResourceManagerClientOptions clientOptions,
            ResourceIdentifier id,
            ArmFilterCollection resourceFilters = null,
            int? top = null,
            CancellationToken cancellationToken = default)
        {
            Validate(id);

            var scopeId = id.Type == ResourceGroupOperations.ResourceType ? id.Name : null;

<<<<<<< HEAD
            return _ListAtContextAsync(
=======
            return ListAtContextInternalAsync<TOperations, TResource>(
>>>>>>> c71fa6c6
                clientOptions,
                id,
                scopeId,
                resourceFilters,
                top,
                cancellationToken);
        }

<<<<<<< HEAD
        public static Pageable<ArmResource> ListAtContext(
=======
        /// <summary>
        /// List resources under a subscription
        /// </summary>
        /// <typeparam name="TOperations"> The type of the class containing operations for the underlying resource. </typeparam>
        /// <typeparam name="TResource"> The type of the class containing properties for the underlying resource. </typeparam>
        /// <param name="subscription"> The id of the Azure subscription. </param>
        /// <param name="resourceFilters"> Optional filters for results. </param>
        /// <param name="top"> The number of results to return. </param>
        /// <param name="cancellationToken"> A token to allow the caller to cancel the call to the service.
        /// The default value is <see cref="P:System.Threading.CancellationToken.None" />. </param>
        /// <returns> A collection of resource operations that may take multiple service requests to iterate over. </returns>
        public static Pageable<TOperations> ListAtContext<TOperations, TResource>(
>>>>>>> c71fa6c6
            SubscriptionOperations subscription,
            ArmFilterCollection resourceFilters = null,
            int? top = null,
            CancellationToken cancellationToken = default)
        {
<<<<<<< HEAD
            return _ListAtContext(
=======
            return ListAtContextInternal<TOperations, TResource>(
>>>>>>> c71fa6c6
                subscription.ClientOptions,
                subscription.Id,
                null,
                resourceFilters,
                top,
                cancellationToken);
        }

<<<<<<< HEAD
        public static AsyncPageable<ArmResource> ListAtContextAsync(
=======
        /// <summary>
        /// List resources under the a resource context
        /// </summary>
        /// <typeparam name="TOperations"> The type of the class containing operations for the underlying resource. </typeparam>
        /// <typeparam name="TResource"> The type of the class containing properties for the underlying resource. </typeparam>
        /// <param name="subscription"> The id of the Azure subscription. </param>
        /// <param name="resourceFilters"> Optional filters for results. </param>
        /// <param name="top"> The number of results to return. </param>
        /// <param name="cancellationToken"> A token to allow the caller to cancel the call to the service.
        /// The default value is <see cref="P:System.Threading.CancellationToken.None" />. </param>
        /// <returns> An async collection of resource operations that may take multiple service requests to iterate over. </returns>
        public static AsyncPageable<TOperations> ListAtContextAsync<TOperations, TResource>(
>>>>>>> c71fa6c6
            SubscriptionOperations subscription,
            ArmFilterCollection resourceFilters = null,
            int? top = null,
            CancellationToken cancellationToken = default)
        {
<<<<<<< HEAD
            return _ListAtContextAsync(
=======
            return ListAtContextInternalAsync<TOperations, TResource>(
>>>>>>> c71fa6c6
                subscription.ClientOptions,
                subscription.Id,
                null,
                resourceFilters,
                top,
                cancellationToken);
        }

<<<<<<< HEAD
        private static AsyncPageable<ArmResource> _ListAtContextAsync(
=======
        private static ResourcesManagementClient GetResourcesClient(AzureResourceManagerClientOptions options, string id)
        {
            // TODO: should be able to access options.GetClient() instead of needing this method
            return new ResourcesManagementClient(options.BaseUri, id, options.Credential);
        }

        private static AsyncPageable<TOperations> ListAtContextInternalAsync<TOperations, TResource>(
>>>>>>> c71fa6c6
            AzureResourceManagerClientOptions clientOptions,
            ResourceIdentifier scopeId,
            string scopeFilter,
            ArmFilterCollection resourceFilters = null,
            int? top = null,
            CancellationToken cancellationToken = default)
        {
            var resourceOperations = GetResourcesClient(clientOptions, scopeId.Subscription).Resources;
            AsyncPageable<GenericResourceExpanded> result;
            if (scopeFilter == null)
            {
                result = resourceOperations.ListAsync(resourceFilters?.ToString(), null, top, cancellationToken);
            }
            else
            {
                result = resourceOperations.ListByResourceGroupAsync(
                    scopeFilter,
                    resourceFilters?.ToString(),
                    null,
                    top,
                    cancellationToken);
            }

            return ConvertResultsAsync(result, clientOptions);
        }

<<<<<<< HEAD
        private static Pageable<ArmResource> _ListAtContext(
=======
        private static Pageable<TOperations> ListAtContextInternal<TOperations, TResource>(
>>>>>>> c71fa6c6
            AzureResourceManagerClientOptions clientOptions,
            ResourceIdentifier scopeId,
            string scopeFilter = null,
            ArmFilterCollection resourceFilters = null,
            int? top = null,
            CancellationToken cancellationToken = default)
<<<<<<< HEAD
=======
            where TOperations : ResourceOperationsBase<TOperations>
            where TResource : TrackedResource
>>>>>>> c71fa6c6
        {
            var resourceOperations = GetResourcesClient(clientOptions, scopeId.Subscription).Resources;
            Pageable<GenericResourceExpanded> result;
            if (scopeFilter == null)
            {
                result = resourceOperations.List(resourceFilters?.ToString(), null, top, cancellationToken);
            }
            else
            {
                result = resourceOperations.ListByResourceGroup(
                    scopeFilter,
                    resourceFilters?.ToString(),
                    null,
                    top,
                    cancellationToken);
            }

            return ConvertResults(result, clientOptions);
        }

        private static Pageable<ArmResource> ConvertResults(
            Pageable<GenericResourceExpanded> result,
            AzureResourceManagerClientOptions clientOptions)
        {
            return new PhWrappingPageable<GenericResourceExpanded, ArmResource>(
                result,
                CreateResourceConverter(clientOptions));
        }

        private static AsyncPageable<ArmResource> ConvertResultsAsync(
            AsyncPageable<GenericResourceExpanded> result,
            AzureResourceManagerClientOptions clientOptions)
        {
            return new PhWrappingAsyncPageable<GenericResourceExpanded, ArmResource>(
                result,
                CreateResourceConverter(clientOptions));
        }

<<<<<<< HEAD
        private static Func<GenericResourceExpanded, ArmResource> CreateResourceConverter(AzureResourceManagerClientOptions clientOptions)
=======
        private static Func<GenericResourceExpanded, TOperations> CreateResourceConverter<TOperations, TResource>(
            AzureResourceManagerClientOptions clientOptions)
            where TOperations : ResourceOperationsBase<TOperations>
            where TResource : TrackedResource
>>>>>>> c71fa6c6
        {
            return s => Activator.CreateInstance(
                    typeof(ArmResource),
                    clientOptions,
                    Activator.CreateInstance(typeof(ArmResourceData), s as GenericResource) as ArmResourceData) as ArmResource;
        }

        private static void Validate(ResourceIdentifier id)
        {
            if (id.Type != ResourceGroupOperations.ResourceType &&
                id.Type != SubscriptionOperations.ResourceType)
            {
                throw new ArgumentException(
                    $"{id.Type} is not valid to list at context must be {ResourceGroupOperations.ResourceType} or {SubscriptionOperations.ResourceType}");
            }
        }
    }
}<|MERGE_RESOLUTION|>--- conflicted
+++ resolved
@@ -15,14 +15,9 @@
     /// </summary>
     public class ResourceListOperations
     {
-<<<<<<< HEAD
-        public static Pageable<ArmResource> ListAtContext(
-=======
         /// <summary>
         /// List resources under the a resource context
         /// </summary>
-        /// <typeparam name="TOperations"> The type of the class containing operations for the underlying resource. </typeparam>
-        /// <typeparam name="TResource"> The type of the class containing properties for the underlying resource. </typeparam>
         /// <param name="clientOptions"> The client parameters to use in these operations. </param>
         /// <param name="id"> The identifier of the resource that is the target of operations. </param>
         /// <param name="resourceFilters"> Optional filters for results. </param>
@@ -31,8 +26,7 @@
         /// The default value is <see cref="P:System.Threading.CancellationToken.None" />. </param>
         /// <returns> A collection of resource operations that may take multiple service requests to iterate over. </returns>
         /// <exception cref="ArgumentException"> <paramref name="id"/> is not valid to list at context. </exception>
-        public static Pageable<TOperations> ListAtContext<TOperations, TResource>(
->>>>>>> c71fa6c6
+        public static Pageable<ArmResource> ListAtContext(
             AzureResourceManagerClientOptions clientOptions,
             ResourceIdentifier id,
             ArmFilterCollection resourceFilters = null,
@@ -43,11 +37,7 @@
 
             var scopeId = id.Type == ResourceGroupOperations.ResourceType ? id.Name : null;
 
-<<<<<<< HEAD
-            return _ListAtContext(
-=======
-            return ListAtContextInternal<TOperations, TResource>(
->>>>>>> c71fa6c6
+            return ListAtContextInternal(
                 clientOptions,
                 id,
                 scopeId,
@@ -56,14 +46,9 @@
                 cancellationToken);
         }
 
-<<<<<<< HEAD
-        public static AsyncPageable<ArmResource> ListAtContextAsync(
-=======
         /// <summary>
         /// List resources under the a resource context
-        /// </summary>
-        /// <typeparam name="TOperations"> The type of the class containing operations for the underlying resource. </typeparam>
-        /// <typeparam name="TResource"> The type of the class containing properties for the underlying resource. </typeparam>
+        /// </summary>        
         /// <param name="clientOptions"> The client parameters to use in these operations. </param>
         /// <param name="id"> The identifier of the resource that is the target of operations. </param>
         /// <param name="resourceFilters"> Optional filters for results. </param>
@@ -72,8 +57,7 @@
         /// The default value is <see cref="P:System.Threading.CancellationToken.None" />. </param>
         /// <returns>An async collection of resource operations that may take multiple service requests to iterate over. </returns>
         /// <exception cref="ArgumentException"> <paramref name="id"/> is not valid to list at context. </exception>
-        public static AsyncPageable<TOperations> ListAtContextAsync<TOperations, TResource>(
->>>>>>> c71fa6c6
+        public static AsyncPageable<ArmResource> ListAtContextAsync(
             AzureResourceManagerClientOptions clientOptions,
             ResourceIdentifier id,
             ArmFilterCollection resourceFilters = null,
@@ -84,11 +68,7 @@
 
             var scopeId = id.Type == ResourceGroupOperations.ResourceType ? id.Name : null;
 
-<<<<<<< HEAD
-            return _ListAtContextAsync(
-=======
-            return ListAtContextInternalAsync<TOperations, TResource>(
->>>>>>> c71fa6c6
+            return ListAtContextInternalAsync(
                 clientOptions,
                 id,
                 scopeId,
@@ -97,32 +77,22 @@
                 cancellationToken);
         }
 
-<<<<<<< HEAD
-        public static Pageable<ArmResource> ListAtContext(
-=======
         /// <summary>
         /// List resources under a subscription
         /// </summary>
-        /// <typeparam name="TOperations"> The type of the class containing operations for the underlying resource. </typeparam>
-        /// <typeparam name="TResource"> The type of the class containing properties for the underlying resource. </typeparam>
         /// <param name="subscription"> The id of the Azure subscription. </param>
         /// <param name="resourceFilters"> Optional filters for results. </param>
         /// <param name="top"> The number of results to return. </param>
         /// <param name="cancellationToken"> A token to allow the caller to cancel the call to the service.
         /// The default value is <see cref="P:System.Threading.CancellationToken.None" />. </param>
         /// <returns> A collection of resource operations that may take multiple service requests to iterate over. </returns>
-        public static Pageable<TOperations> ListAtContext<TOperations, TResource>(
->>>>>>> c71fa6c6
+        public static Pageable<ArmResource> ListAtContext(
             SubscriptionOperations subscription,
             ArmFilterCollection resourceFilters = null,
             int? top = null,
             CancellationToken cancellationToken = default)
         {
-<<<<<<< HEAD
-            return _ListAtContext(
-=======
-            return ListAtContextInternal<TOperations, TResource>(
->>>>>>> c71fa6c6
+            return ListAtContextInternal(
                 subscription.ClientOptions,
                 subscription.Id,
                 null,
@@ -131,32 +101,22 @@
                 cancellationToken);
         }
 
-<<<<<<< HEAD
-        public static AsyncPageable<ArmResource> ListAtContextAsync(
-=======
         /// <summary>
         /// List resources under the a resource context
         /// </summary>
-        /// <typeparam name="TOperations"> The type of the class containing operations for the underlying resource. </typeparam>
-        /// <typeparam name="TResource"> The type of the class containing properties for the underlying resource. </typeparam>
         /// <param name="subscription"> The id of the Azure subscription. </param>
         /// <param name="resourceFilters"> Optional filters for results. </param>
         /// <param name="top"> The number of results to return. </param>
         /// <param name="cancellationToken"> A token to allow the caller to cancel the call to the service.
         /// The default value is <see cref="P:System.Threading.CancellationToken.None" />. </param>
         /// <returns> An async collection of resource operations that may take multiple service requests to iterate over. </returns>
-        public static AsyncPageable<TOperations> ListAtContextAsync<TOperations, TResource>(
->>>>>>> c71fa6c6
+        public static AsyncPageable<ArmResource> ListAtContextAsync(
             SubscriptionOperations subscription,
             ArmFilterCollection resourceFilters = null,
             int? top = null,
             CancellationToken cancellationToken = default)
         {
-<<<<<<< HEAD
-            return _ListAtContextAsync(
-=======
-            return ListAtContextInternalAsync<TOperations, TResource>(
->>>>>>> c71fa6c6
+            return ListAtContextInternalAsync(
                 subscription.ClientOptions,
                 subscription.Id,
                 null,
@@ -165,17 +125,7 @@
                 cancellationToken);
         }
 
-<<<<<<< HEAD
-        private static AsyncPageable<ArmResource> _ListAtContextAsync(
-=======
-        private static ResourcesManagementClient GetResourcesClient(AzureResourceManagerClientOptions options, string id)
-        {
-            // TODO: should be able to access options.GetClient() instead of needing this method
-            return new ResourcesManagementClient(options.BaseUri, id, options.Credential);
-        }
-
-        private static AsyncPageable<TOperations> ListAtContextInternalAsync<TOperations, TResource>(
->>>>>>> c71fa6c6
+        private static AsyncPageable<ArmResource> ListAtContextInternalAsync(
             AzureResourceManagerClientOptions clientOptions,
             ResourceIdentifier scopeId,
             string scopeFilter,
@@ -202,22 +152,13 @@
             return ConvertResultsAsync(result, clientOptions);
         }
 
-<<<<<<< HEAD
-        private static Pageable<ArmResource> _ListAtContext(
-=======
-        private static Pageable<TOperations> ListAtContextInternal<TOperations, TResource>(
->>>>>>> c71fa6c6
+        private static Pageable<ArmResource> ListAtContextInternal(
             AzureResourceManagerClientOptions clientOptions,
             ResourceIdentifier scopeId,
             string scopeFilter = null,
             ArmFilterCollection resourceFilters = null,
             int? top = null,
             CancellationToken cancellationToken = default)
-<<<<<<< HEAD
-=======
-            where TOperations : ResourceOperationsBase<TOperations>
-            where TResource : TrackedResource
->>>>>>> c71fa6c6
         {
             var resourceOperations = GetResourcesClient(clientOptions, scopeId.Subscription).Resources;
             Pageable<GenericResourceExpanded> result;
@@ -256,14 +197,7 @@
                 CreateResourceConverter(clientOptions));
         }
 
-<<<<<<< HEAD
         private static Func<GenericResourceExpanded, ArmResource> CreateResourceConverter(AzureResourceManagerClientOptions clientOptions)
-=======
-        private static Func<GenericResourceExpanded, TOperations> CreateResourceConverter<TOperations, TResource>(
-            AzureResourceManagerClientOptions clientOptions)
-            where TOperations : ResourceOperationsBase<TOperations>
-            where TResource : TrackedResource
->>>>>>> c71fa6c6
         {
             return s => Activator.CreateInstance(
                     typeof(ArmResource),
@@ -280,5 +214,10 @@
                     $"{id.Type} is not valid to list at context must be {ResourceGroupOperations.ResourceType} or {SubscriptionOperations.ResourceType}");
             }
         }
+
+        private static ResourcesManagementClient GetResourcesClient(AzureResourceManagerClientOptions options, string id)
+        {
+            return new ResourcesManagementClient(options.BaseUri, id, options.Credential);
+        }
     }
 }