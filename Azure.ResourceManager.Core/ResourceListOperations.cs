﻿// Copyright (c) Microsoft Corporation. All rights reserved.
// Licensed under the MIT License.

using System;
using System.Threading;
using Azure.ResourceManager.Core.Adapters;
using Azure.ResourceManager.Core.Resources;
using Azure.ResourceManager.Resources;
using Azure.ResourceManager.Resources.Models;

namespace Azure.ResourceManager.Core
{
    /// <summary>
    ///     Generic list operations class - can be extended if a specific RP has more list operations
    /// </summary>
    public class ResourceListOperations
    {
        public static Pageable<TOperations> ListAtContext<TOperations, TResource>(
            AzureResourceManagerClientContext clientContext,
            AzureResourceManagerClientOptions clientOptions,
            ResourceIdentifier id,
            ArmFilterCollection resourceFilters = null,
            int? top = null,
            CancellationToken cancellationToken = default)
            where TOperations : ResourceOperationsBase<TOperations>
            where TResource : TrackedResource
        {
            Validate(id);

            var scopeId = id.Type == ResourceGroupOperations.AzureResourceType ? id.Name : null;

            return _ListAtContext<TOperations, TResource>(
                clientContext,
                clientOptions,
                id,
                scopeId,
                resourceFilters,
                top,
                cancellationToken);
        }

        public static AsyncPageable<TOperations> ListAtContextAsync<TOperations, TResource>(
            AzureResourceManagerClientContext clientContext,
            AzureResourceManagerClientOptions clientOptions,
            ResourceIdentifier id,
            ArmFilterCollection resourceFilters = null,
            int? top = null,
            CancellationToken cancellationToken = default)
            where TOperations : ResourceOperationsBase<TOperations>
            where TResource : TrackedResource
        {
            Validate(id);

            var scopeId = id.Type == ResourceGroupOperations.AzureResourceType ? id.Name : null;

            return _ListAtContextAsync<TOperations, TResource>(
                clientContext,
                clientOptions,
                id,
                scopeId,
                resourceFilters,
                top,
                cancellationToken);
        }

        public static Pageable<TOperations> ListAtContext<TOperations, TResource>(
            SubscriptionOperations subscription,
            ArmFilterCollection resourceFilters = null,
            int? top = null,
            CancellationToken cancellationToken = default)
            where TOperations : ResourceOperationsBase<TOperations>
            where TResource : TrackedResource
        {
            return _ListAtContext<TOperations, TResource>(
                subscription.ClientContext,
                subscription.ClientOptions,
                subscription.Id,
                null,
                resourceFilters,
                top,
                cancellationToken);
        }

        public static AsyncPageable<TOperations> ListAtContextAsync<TOperations, TResource>(
            SubscriptionOperations subscription,
            ArmFilterCollection resourceFilters = null,
            int? top = null,
            CancellationToken cancellationToken = default)
            where TOperations : ResourceOperationsBase<TOperations>
            where TResource : TrackedResource
        {
            return _ListAtContextAsync<TOperations, TResource>(
                subscription.ClientContext,
                subscription.ClientOptions,
                subscription.Id,
                null,
                resourceFilters,
                top,
                cancellationToken);
        }

        private static AsyncPageable<TOperations> _ListAtContextAsync<TOperations, TResource>(
            AzureResourceManagerClientContext clientContext,
            AzureResourceManagerClientOptions clientOptions,
            ResourceIdentifier scopeId,
            string scopeFilter,
            ArmFilterCollection resourceFilters = null,
            int? top = null,
            CancellationToken cancellationToken = default)
            where TOperations : ResourceOperationsBase<TOperations>
            where TResource : TrackedResource
        {
            var resourceOperations = GetResourcesClient(clientContext, scopeId.Subscription).Resources;
            AsyncPageable<GenericResourceExpanded> result;
            if (scopeFilter == null)
            {
                result = resourceOperations.ListAsync(resourceFilters?.ToString(), null, top, cancellationToken);
            }
            else
            {
                result = resourceOperations.ListByResourceGroupAsync(
                    scopeFilter,
                    resourceFilters?.ToString(),
                    null,
                    top,
                    cancellationToken);
            }

            return ConvertResultsAsync<TOperations, TResource>(result, clientContext, clientOptions);
        }

        private static Pageable<TOperations> _ListAtContext<TOperations, TResource>(
            AzureResourceManagerClientContext clientContext,
            AzureResourceManagerClientOptions clientOptions,
            ResourceIdentifier scopeId,
            string scopeFilter = null,
            ArmFilterCollection resourceFilters = null,
            int? top = null,
            CancellationToken cancellationToken = default)
            where TOperations : ResourceOperationsBase<TOperations>
            where TResource : TrackedResource

        {
            var resourceOperations = GetResourcesClient(clientContext, scopeId.Subscription).Resources;
            Pageable<GenericResourceExpanded> result;
            if (scopeFilter == null)
            {
                result = resourceOperations.List(resourceFilters?.ToString(), null, top, cancellationToken);
            }
            else
            {
                result = resourceOperations.ListByResourceGroup(
                    scopeFilter,
                    resourceFilters?.ToString(),
                    null,
                    top,
                    cancellationToken);
            }

            return ConvertResults<TOperations, TResource>(result, clientContext, clientOptions);
        }

        private static Pageable<TOperations> ConvertResults<TOperations, TResource>(
            Pageable<GenericResourceExpanded> result,
<<<<<<< HEAD
            ArmClientContext clientContext,
            ArmClientOptions clientOptions)
            where TOperations : ResourceOperationsBase<TOperations>
=======
            AzureResourceManagerClientContext clientContext,
            AzureResourceManagerClientOptions clientOptions)
            where TOperations : ResourceOperationsBase<TOperations, TResource>
>>>>>>> 68300089
            where TResource : TrackedResource
        {
            return new PhWrappingPageable<GenericResourceExpanded, TOperations>(
                result,
                CreateResourceConverter<TOperations, TResource>(clientContext, clientOptions));
        }

        private static AsyncPageable<TOperations> ConvertResultsAsync<TOperations, TResource>(
            AsyncPageable<GenericResourceExpanded> result,
<<<<<<< HEAD
            ArmClientContext clientContext,
            ArmClientOptions clientOptions)
            where TOperations : ResourceOperationsBase<TOperations>
=======
            AzureResourceManagerClientContext clientContext,
            AzureResourceManagerClientOptions clientOptions)
            where TOperations : ResourceOperationsBase<TOperations, TResource>
>>>>>>> 68300089
            where TResource : TrackedResource
        {
            return new PhWrappingAsyncPageable<GenericResourceExpanded, TOperations>(
                result,
                CreateResourceConverter<TOperations, TResource>(clientContext, clientOptions));
        }

<<<<<<< HEAD
        private static Func<GenericResourceExpanded, TOperations> CreateResourceConverter<TOperations, TResource>(ArmClientContext clientContext, ArmClientOptions clientOptions)
            where TOperations : ResourceOperationsBase<TOperations>
=======
        private static Func<GenericResourceExpanded, TOperations> CreateResourceConverter<TOperations, TResource>(AzureResourceManagerClientContext clientContext, AzureResourceManagerClientOptions clientOptions)
            where TOperations : ResourceOperationsBase<TOperations, TResource>
>>>>>>> 68300089
            where TResource : TrackedResource
        {
             return s => Activator.CreateInstance(
                    typeof(TOperations),
                    clientContext,
                    Activator.CreateInstance(typeof(TResource), s as Azure.ResourceManager.Resources.Models.Resource) as TResource, clientOptions) as TOperations;
        }

        private static void Validate(ResourceIdentifier id)
        {
            if (id.Type != ResourceGroupOperations.AzureResourceType &&
                id.Type != SubscriptionOperations.AzureResourceType)
            {
                throw new ArgumentException(
                    $"{id.Type} is not valid to list at context must be {ResourceGroupOperations.AzureResourceType} or {SubscriptionOperations.AzureResourceType}");
            }
        }

        //TODO: should be able to access context.GetClient() instead of needing this method
        protected static ResourcesManagementClient GetResourcesClient(AzureResourceManagerClientContext context, string id)
        {
            return new ResourcesManagementClient(context.BaseUri, id, context.Credential);
        }
    }
}<|MERGE_RESOLUTION|>--- conflicted
+++ resolved
@@ -162,15 +162,9 @@
 
         private static Pageable<TOperations> ConvertResults<TOperations, TResource>(
             Pageable<GenericResourceExpanded> result,
-<<<<<<< HEAD
-            ArmClientContext clientContext,
-            ArmClientOptions clientOptions)
-            where TOperations : ResourceOperationsBase<TOperations>
-=======
             AzureResourceManagerClientContext clientContext,
             AzureResourceManagerClientOptions clientOptions)
-            where TOperations : ResourceOperationsBase<TOperations, TResource>
->>>>>>> 68300089
+            where TOperations : ResourceOperationsBase<TOperations>
             where TResource : TrackedResource
         {
             return new PhWrappingPageable<GenericResourceExpanded, TOperations>(
@@ -180,15 +174,9 @@
 
         private static AsyncPageable<TOperations> ConvertResultsAsync<TOperations, TResource>(
             AsyncPageable<GenericResourceExpanded> result,
-<<<<<<< HEAD
-            ArmClientContext clientContext,
-            ArmClientOptions clientOptions)
-            where TOperations : ResourceOperationsBase<TOperations>
-=======
             AzureResourceManagerClientContext clientContext,
             AzureResourceManagerClientOptions clientOptions)
-            where TOperations : ResourceOperationsBase<TOperations, TResource>
->>>>>>> 68300089
+            where TOperations : ResourceOperationsBase<TOperations>
             where TResource : TrackedResource
         {
             return new PhWrappingAsyncPageable<GenericResourceExpanded, TOperations>(
@@ -196,13 +184,8 @@
                 CreateResourceConverter<TOperations, TResource>(clientContext, clientOptions));
         }
 
-<<<<<<< HEAD
-        private static Func<GenericResourceExpanded, TOperations> CreateResourceConverter<TOperations, TResource>(ArmClientContext clientContext, ArmClientOptions clientOptions)
-            where TOperations : ResourceOperationsBase<TOperations>
-=======
         private static Func<GenericResourceExpanded, TOperations> CreateResourceConverter<TOperations, TResource>(AzureResourceManagerClientContext clientContext, AzureResourceManagerClientOptions clientOptions)
-            where TOperations : ResourceOperationsBase<TOperations, TResource>
->>>>>>> 68300089
+            where TOperations : ResourceOperationsBase<TOperations>
             where TResource : TrackedResource
         {
              return s => Activator.CreateInstance(
