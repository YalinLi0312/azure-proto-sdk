﻿// Copyright (c) Microsoft Corporation. All rights reserved.
// Licensed under the MIT License.

using System;
using System.Threading;
using Azure.ResourceManager.Core.Adapters;
using Azure.ResourceManager.Core.Resources;
using Azure.ResourceManager.Resources;
using Azure.ResourceManager.Resources.Models;

namespace Azure.ResourceManager.Core
{
    /// <summary>
    ///     Generic list operations class - can be extended if a specific RP has more list operations
    /// </summary>
    public class ResourceListOperations
    {
        public static Pageable<ArmResourceOperations> ListAtContext(
            AzureResourceManagerClientOptions clientOptions,
            ResourceIdentifier id,
            ArmFilterCollection resourceFilters = null,
            int? top = null,
            CancellationToken cancellationToken = default)
        {
            Validate(id);

            var scopeId = id.Type == ResourceGroupOperations.ResourceType ? id.Name : null;

            return _ListAtContext(
                clientOptions,
                id,
                scopeId,
                resourceFilters,
                top,
                cancellationToken);
        }

        public static AsyncPageable<ArmResourceOperations> ListAtContextAsync(
            AzureResourceManagerClientOptions clientOptions,
            ResourceIdentifier id,
            ArmFilterCollection resourceFilters = null,
            int? top = null,
            CancellationToken cancellationToken = default)
        {
            Validate(id);

            var scopeId = id.Type == ResourceGroupOperations.ResourceType ? id.Name : null;

            return _ListAtContextAsync(
                clientOptions,
                id,
                scopeId,
                resourceFilters,
                top,
                cancellationToken);
        }

        public static Pageable<ArmResourceOperations> ListAtContext(
            SubscriptionOperations subscription,
            ArmFilterCollection resourceFilters = null,
            int? top = null,
            CancellationToken cancellationToken = default)
        {
            return _ListAtContext(
                subscription.ClientOptions,
                subscription.Id,
                null,
                resourceFilters,
                top,
                cancellationToken);
        }

        public static AsyncPageable<ArmResourceOperations> ListAtContextAsync(
            SubscriptionOperations subscription,
            ArmFilterCollection resourceFilters = null,
            int? top = null,
            CancellationToken cancellationToken = default)
        {
            return _ListAtContextAsync(
                subscription.ClientOptions,
                subscription.Id,
                null,
                resourceFilters,
                top,
                cancellationToken);
        }

        private static AsyncPageable<ArmResourceOperations> _ListAtContextAsync(
            AzureResourceManagerClientOptions clientOptions,
            ResourceIdentifier scopeId,
            string scopeFilter,
            ArmFilterCollection resourceFilters = null,
            int? top = null,
            CancellationToken cancellationToken = default)
        {
            var resourceOperations = GetResourcesClient(clientOptions, scopeId.Subscription).Resources;
            AsyncPageable<GenericResourceExpanded> result;
            if (scopeFilter == null)
            {
                result = resourceOperations.ListAsync(resourceFilters?.ToString(), null, top, cancellationToken);
            }
            else
            {
                result = resourceOperations.ListByResourceGroupAsync(
                    scopeFilter,
                    resourceFilters?.ToString(),
                    null,
                    top,
                    cancellationToken);
            }

            return ConvertResultsAsync(result, clientOptions);
        }

        private static Pageable<ArmResourceOperations> _ListAtContext(
            AzureResourceManagerClientOptions clientOptions,
            ResourceIdentifier scopeId,
            string scopeFilter = null,
            ArmFilterCollection resourceFilters = null,
            int? top = null,
            CancellationToken cancellationToken = default)
        {
            var resourceOperations = GetResourcesClient(clientOptions, scopeId.Subscription).Resources;
            Pageable<GenericResourceExpanded> result;
            if (scopeFilter == null)
            {
                result = resourceOperations.List(resourceFilters?.ToString(), null, top, cancellationToken);
            }
            else
            {
                result = resourceOperations.ListByResourceGroup(
                    scopeFilter,
                    resourceFilters?.ToString(),
                    null,
                    top,
                    cancellationToken);
            }

            return ConvertResults(result, clientOptions);
        }

        private static Pageable<ArmResourceOperations> ConvertResults(
            Pageable<GenericResourceExpanded> result,
            AzureResourceManagerClientOptions clientOptions)
        {
            return new PhWrappingPageable<GenericResourceExpanded, ArmResourceOperations>(
                result,
                CreateResourceConverter(clientOptions));
        }

        private static AsyncPageable<ArmResourceOperations> ConvertResultsAsync(
            AsyncPageable<GenericResourceExpanded> result,
            AzureResourceManagerClientOptions clientOptions)
        {
            return new PhWrappingAsyncPageable<GenericResourceExpanded, ArmResourceOperations>(
                result,
                CreateResourceConverter(clientOptions));
        }

        private static Func<GenericResourceExpanded, ArmResourceOperations> CreateResourceConverter(AzureResourceManagerClientOptions clientOptions)
        {
             return s => Activator.CreateInstance(
                    typeof(ArmResourceOperations),
                    clientOptions,
<<<<<<< HEAD
                    Activator.CreateInstance(typeof(ArmResource), s as Azure.ResourceManager.Resources.Models.Resource) as ArmResource) as ArmResourceOperations;
=======
                    Activator.CreateInstance(typeof(TResource), s as GenericResource) as TResource) as TOperations;
>>>>>>> c6c57a0a
        }

        private static void Validate(ResourceIdentifier id)
        {
            if (id.Type != ResourceGroupOperations.ResourceType &&
                id.Type != SubscriptionOperations.ResourceType)
            {
                throw new ArgumentException(
                    $"{id.Type} is not valid to list at context must be {ResourceGroupOperations.ResourceType} or {SubscriptionOperations.ResourceType}");
            }
        }

        protected static ResourcesManagementClient GetResourcesClient(AzureResourceManagerClientOptions options, string id)
        {
            return new ResourcesManagementClient(options.BaseUri, id, options.Credential);
        }
    }
}<|MERGE_RESOLUTION|>--- conflicted
+++ resolved
@@ -162,11 +162,7 @@
              return s => Activator.CreateInstance(
                     typeof(ArmResourceOperations),
                     clientOptions,
-<<<<<<< HEAD
                     Activator.CreateInstance(typeof(ArmResource), s as Azure.ResourceManager.Resources.Models.Resource) as ArmResource) as ArmResourceOperations;
-=======
-                    Activator.CreateInstance(typeof(TResource), s as GenericResource) as TResource) as TOperations;
->>>>>>> c6c57a0a
         }
 
         private static void Validate(ResourceIdentifier id)
