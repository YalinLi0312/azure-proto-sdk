--- conflicted
+++ resolved
@@ -154,14 +154,8 @@
 
         private static Pageable<TOperations> ConvertResults<TOperations, TResource>(
             Pageable<GenericResourceExpanded> result,
-<<<<<<< HEAD
             AzureResourceManagerClientOptions clientContext)
-            where TOperations : ResourceOperationsBase<TOperations, TResource>
-=======
-            AzureResourceManagerClientContext clientContext,
-            AzureResourceManagerClientOptions clientOptions)
-            where TOperations : ResourceOperationsBase<TOperations>
->>>>>>> 6b33ede1
+            where TOperations : ResourceOperationsBase<TOperations>
             where TResource : TrackedResource
         {
             return new PhWrappingPageable<GenericResourceExpanded, TOperations>(
@@ -171,14 +165,8 @@
 
         private static AsyncPageable<TOperations> ConvertResultsAsync<TOperations, TResource>(
             AsyncPageable<GenericResourceExpanded> result,
-<<<<<<< HEAD
             AzureResourceManagerClientOptions clientContext)
-            where TOperations : ResourceOperationsBase<TOperations, TResource>
-=======
-            AzureResourceManagerClientContext clientContext,
-            AzureResourceManagerClientOptions clientOptions)
-            where TOperations : ResourceOperationsBase<TOperations>
->>>>>>> 6b33ede1
+            where TOperations : ResourceOperationsBase<TOperations>
             where TResource : TrackedResource
         {
             return new PhWrappingAsyncPageable<GenericResourceExpanded, TOperations>(
@@ -186,13 +174,8 @@
                 CreateResourceConverter<TOperations, TResource>(clientContext));
         }
 
-<<<<<<< HEAD
         private static Func<GenericResourceExpanded, TOperations> CreateResourceConverter<TOperations, TResource>(AzureResourceManagerClientOptions clientContext)
-            where TOperations : ResourceOperationsBase<TOperations, TResource>
-=======
-        private static Func<GenericResourceExpanded, TOperations> CreateResourceConverter<TOperations, TResource>(AzureResourceManagerClientContext clientContext, AzureResourceManagerClientOptions clientOptions)
-            where TOperations : ResourceOperationsBase<TOperations>
->>>>>>> 6b33ede1
+            where TOperations : ResourceOperationsBase<TOperations>
             where TResource : TrackedResource
         {
              return s => Activator.CreateInstance(
