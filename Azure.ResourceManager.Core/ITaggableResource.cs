--- conflicted
+++ resolved
@@ -7,11 +7,7 @@
 namespace Azure.ResourceManager.Core
 {
     /// <summary>
-<<<<<<< HEAD
-    /// Operations that allow manipulating resource tags
-=======
-    /// Interface for operations that allow manipulating resource tags
->>>>>>> 58b196dd
+    /// Interface for operations that allow manipulating resource tags.
     /// </summary>
     /// <typeparam name="TOperations"> The typed operations for a specific resource. </typeparam>
     public interface ITaggableResource<TOperations>
