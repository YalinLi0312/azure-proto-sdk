--- conflicted
+++ resolved
@@ -1,11 +1,8 @@
 ﻿// Copyright (c) Microsoft Corporation. All rights reserved.
 // Licensed under the MIT License.
 
-<<<<<<< HEAD
 using Azure.ResourceManager.Core.Adapters;
-=======
 using Azure.Core;
->>>>>>> 3d7a076c
 using Azure.ResourceManager.Resources;
 using System;
 using System.Collections.Generic;
