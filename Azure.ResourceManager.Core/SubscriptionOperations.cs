--- conflicted
+++ resolved
@@ -43,40 +43,18 @@
 
         protected override ResourceType ValidResourceType => ResourceType;
 
-        /// <summary>
-        /// Gets the subscription client.
-        /// </summary>
-<<<<<<< HEAD
+
         private SubscriptionsOperations SubscriptionsClient => new ResourcesManagementClient(
             BaseUri,
             Guid.NewGuid().ToString(),
             Credential,
             ClientOptions.Convert<ResourcesManagementClientOptions>()).Subscriptions;
-=======
-        private SubscriptionsOperations SubscriptionsClient => GetClient((uri, cred) =>
-            new ResourcesManagementClient(
-                uri,
-                Guid.NewGuid().ToString(),
-                cred,
-                ClientOptions.Convert<ResourcesManagementClientOptions>())).Subscriptions;
-
-        /// <summary>
-        /// Gets the resource group operations for a given resource group.
-        /// </summary>
-        /// <param name="resourceGroupData"> The resource group. </param>
-        /// <returns> The resource group operations. </returns>
-        public ResourceGroup GetResourceGroup(ResourceGroupData resourceGroupData)
-        {
-            return new ResourceGroup(ClientOptions, resourceGroupData);
-        }
->>>>>>> 9602ecb9
 
         /// <summary>
         /// Gets the resource group operations for a given resource group.
         /// </summary>
         /// <param name="resourceGroupId"> The resource group identifier. </param>
         /// <returns> The resource group operations. </returns>
-<<<<<<< HEAD
         public ResourceGroupOperations ResourceGroup(ResourceIdentifier resourceGroupId)
         {
             return new ResourceGroupOperations(this, resourceGroupId);
@@ -90,11 +68,6 @@
         public ResourceGroupOperations ResourceGroup(string resourceGroupName)
         {
             return new ResourceGroupOperations(this, resourceGroupName);
-=======
-        public ResourceGroupOperations GetResourceGroupOperations(ResourceIdentifier resourceGroupId)
-        {
-            return new ResourceGroupOperations(ClientOptions, resourceGroupId);
->>>>>>> 9602ecb9
         }
 
         /// <summary>
