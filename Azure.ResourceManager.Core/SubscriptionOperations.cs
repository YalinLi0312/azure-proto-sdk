﻿// Copyright (c) Microsoft Corporation. All rights reserved.
// Licensed under the MIT License.

using Azure.ResourceManager.Resources;
using System;
using System.Threading;
using System.Threading.Tasks;

namespace Azure.ResourceManager.Core
{
    /// <summary>
    /// A class representing the operations that can be performed over a specific subscription.
    /// </summary>
    public class SubscriptionOperations : ResourceOperationsBase<Subscription>
    {
        /// <summary>
        /// The resource type for subscription
        /// </summary>
        public static readonly ResourceType ResourceType = "Microsoft.Resources/subscriptions";

        /// <summary>
        /// Initializes a new instance of the <see cref="SubscriptionOperations"/> class.
        /// </summary>
        /// <param name="options"> The client parameters to use in these operations. </param>
        /// <param name="subscriptionId"> The Id of the subscription. </param>
        internal SubscriptionOperations(AzureResourceManagerClientOptions options, string subscriptionId)
            : base(options, $"/subscriptions/{subscriptionId}")
        {
        }

        /// <summary>
        /// Initializes a new instance of the <see cref="SubscriptionOperations"/> class.
        /// </summary>
        /// <param name="options"> The client parameters to use in these operations. </param>
        /// <param name="id"> The identifier of the subscription. </param>
        internal SubscriptionOperations(AzureResourceManagerClientOptions options, ResourceIdentifier id)
            : base(options, id)
        {
        }

        /// <summary>
        /// Initializes a new instance of the <see cref="SubscriptionOperations"/> class.
        /// </summary>
        /// <param name="options"> The client parameters to use in these operations. </param>
        /// <param name="subscription"> The subscription resource. </param>
        internal SubscriptionOperations(AzureResourceManagerClientOptions options, Resource subscription)
            : base(options, subscription)
        {
        }

<<<<<<< HEAD
        protected override ResourceType ValidResourceType => ResourceType;

        internal SubscriptionsOperations SubscriptionsClient => GetClient<ResourcesManagementClient>((uri, cred) =>
            new ResourcesManagementClient(uri, Guid.NewGuid().ToString(), cred, ClientOptions.Convert<ResourcesManagementClientOptions>())).Subscriptions;
=======
        /// <summary>
        /// Gets the subscription client.
        /// </summary>
        internal SubscriptionsOperations SubscriptionsClient => GetClient((uri, cred) =>
            new ResourcesManagementClient(
                uri,
                Guid.NewGuid().ToString(),
                cred,
                ClientOptions.Convert<ResourcesManagementClientOptions>())).Subscriptions;
>>>>>>> c71fa6c6

        /// <summary>
        /// Gets the resource group client.
        /// </summary>
        internal ResourceGroupsOperations RgOperations => GetClient((uri, cred) =>
            new ResourcesManagementClient(
                uri,
                Id.Subscription,
                cred,
                ClientOptions.Convert<ResourcesManagementClientOptions>())).ResourceGroups;

        /// <summary>
        /// Gets the resource group operations for a given resource group.
        /// </summary>
        /// <param name="resourceGroup"> The resource group. </param>
        /// <returns> The resource group operations. </returns>
        public ResourceGroupOperations ResourceGroup(ResourceGroupData resourceGroup)
        {
            return new ResourceGroupOperations(ClientOptions, resourceGroup);
        }

        /// <summary>
        /// Gets the resource group operations for a given resource group.
        /// </summary>
        /// <param name="resourceGroup"> The resource group identifier. </param>
        /// <returns> The resource group operations. </returns>
        public ResourceGroupOperations ResourceGroup(ResourceIdentifier resourceGroup)
        {
            return new ResourceGroupOperations(ClientOptions, resourceGroup);
        }

        /// <summary>
        /// Gets the resource group operations for a given resource group.
        /// </summary>
        /// <param name="resourceGroupId"> The Id of the resource group. </param>
        /// <returns> The resource group operations. </returns>
        public ResourceGroupOperations ResourceGroup(string resourceGroupId)
        {
            return new ResourceGroupOperations(ClientOptions, $"{Id}/resourceGroups/{resourceGroupId}");
        }

        /// <summary>
        /// Gets the resource group container under this subscription
        /// </summary>
        /// <returns> The resource group container. </returns>
        public ResourceGroupContainer ResourceGroups()
        {
            return new ResourceGroupContainer(ClientOptions, this);
        }

        /// <inheritdoc/>
        public override ArmResponse<Subscription> Get()
        {
            return new PhArmResponse<Subscription, Azure.ResourceManager.Resources.Models.Subscription>(
                SubscriptionsClient.Get(Id.Name),
                Converter());
        }

        /// <inheritdoc/>
        public override async Task<ArmResponse<Subscription>> GetAsync(CancellationToken cancellationToken = default)
        {
            return new PhArmResponse<Subscription, Azure.ResourceManager.Resources.Models.Subscription>(
                await SubscriptionsClient.GetAsync(Id.Name, cancellationToken),
                Converter());
        }

        /// <inheritdoc/>
        protected internal override ResourceType GetValidResourceType()
        {
            return ResourceType;
        }
<<<<<<< HEAD
=======

        private Func<Azure.ResourceManager.Resources.Models.Subscription, Subscription> Converter()
        {
            return s => new Subscription(ClientOptions, new SubscriptionData(s));
        }
>>>>>>> c71fa6c6
    }
}<|MERGE_RESOLUTION|>--- conflicted
+++ resolved
@@ -48,22 +48,13 @@
         {
         }
 
-<<<<<<< HEAD
         protected override ResourceType ValidResourceType => ResourceType;
 
-        internal SubscriptionsOperations SubscriptionsClient => GetClient<ResourcesManagementClient>((uri, cred) =>
-            new ResourcesManagementClient(uri, Guid.NewGuid().ToString(), cred, ClientOptions.Convert<ResourcesManagementClientOptions>())).Subscriptions;
-=======
         /// <summary>
         /// Gets the subscription client.
         /// </summary>
-        internal SubscriptionsOperations SubscriptionsClient => GetClient((uri, cred) =>
-            new ResourcesManagementClient(
-                uri,
-                Guid.NewGuid().ToString(),
-                cred,
-                ClientOptions.Convert<ResourcesManagementClientOptions>())).Subscriptions;
->>>>>>> c71fa6c6
+        internal SubscriptionsOperations SubscriptionsClient => GetClient<ResourcesManagementClient>((uri, cred) =>
+            new ResourcesManagementClient(uri, Guid.NewGuid().ToString(), cred, ClientOptions.Convert<ResourcesManagementClientOptions>())).Subscriptions;
 
         /// <summary>
         /// Gets the resource group client.
@@ -130,18 +121,9 @@
                 Converter());
         }
 
-        /// <inheritdoc/>
-        protected internal override ResourceType GetValidResourceType()
-        {
-            return ResourceType;
-        }
-<<<<<<< HEAD
-=======
-
         private Func<Azure.ResourceManager.Resources.Models.Subscription, Subscription> Converter()
         {
             return s => new Subscription(ClientOptions, new SubscriptionData(s));
         }
->>>>>>> c71fa6c6
     }
 }