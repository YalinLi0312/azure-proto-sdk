--- conflicted
+++ resolved
@@ -17,20 +17,10 @@
         {
         }
 
-<<<<<<< HEAD
+        protected override ResourceType ValidResourceType => ResourceGroupOperations.ResourceType; 
+        
         private ResourcesOperations Operations => new ResourcesManagementClient(
             BaseUri,
-=======
-        public ArmResourceOperations(AzureResourceManagerClientOptions options, ArmResourceData resource)
-            : base(options, resource)
-        {
-        }
-
-        protected override ResourceType ValidResourceType => ResourceGroupOperations.ResourceType;
-
-        private ResourcesOperations Operations => GetClient<ResourcesManagementClient>((uri, creds) => new ResourcesManagementClient(
-            uri,
->>>>>>> 36a12662
             Id.Subscription,
             Credential,
             ClientOptions.Convert<ResourcesManagementClientOptions>()).Resources;
