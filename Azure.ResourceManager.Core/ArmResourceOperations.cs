﻿// Copyright (c) Microsoft Corporation. All rights reserved.
// Licensed under the MIT License.

using System;
using System.Threading;
using System.Threading.Tasks;
using Azure;

namespace Azure.ResourceManager.Core
{
    public class ArmResourceOperations : ResourceOperationsBase<ArmResource>,
        ITaggableResource<ArmResource>, IDeletableResource
    {
        public ArmResourceOperations(AzureResourceManagerClientOptions options, ResourceIdentifier id)
            : base(options, id)
        {
        }

<<<<<<< HEAD
        public ArmResourceOperations(AzureResourceManagerClientOptions options, ArmResource resource )
            : base(options, resource)
=======
        public ArmResourceOperations(AzureResourceManagerClientContext context, ArmResourceData resource, AzureResourceManagerClientOptions clientOption)
            : base(context, resource, clientOption)
>>>>>>> 6b33ede1
        {
        }

        public ArmResponse<Response> Delete()
        {
            throw new NotImplementedException();
        }

        public Task<ArmResponse<Response>> DeleteAsync(CancellationToken cancellationToken = default)
        {
            throw new NotImplementedException();
        }

        public ArmOperation<Response> StartDelete()
        {
            throw new NotImplementedException();
        }

        public async Task<ArmOperation<Response>> StartDeleteAsync(CancellationToken cancellationToken = default)
        {
            throw new NotImplementedException();
        }

        // TODO: Fill out the methods using ResourceManagementClient
        public ArmOperation<ArmResource> AddTag(string key, string value)
        {
            throw new NotImplementedException();
        }

        public Task<ArmOperation<ArmResource>> AddTagAsync(
            string key,
            string value,
            CancellationToken cancellationToken = default)
        {
            throw new NotImplementedException();
        }

        public override void Validate(ResourceIdentifier identifier)
        {
            //the id can be of any type so do nothing
        }

        public override ArmResponse<ArmResource> Get()
        {
            throw new NotImplementedException();
        }

        public override Task<ArmResponse<ArmResource>> GetAsync(CancellationToken cancellationToken = default)
        {
            throw new NotImplementedException();
        }
    }
}<|MERGE_RESOLUTION|>--- conflicted
+++ resolved
@@ -16,13 +16,8 @@
         {
         }
 
-<<<<<<< HEAD
-        public ArmResourceOperations(AzureResourceManagerClientOptions options, ArmResource resource )
+        public ArmResourceOperations(AzureResourceManagerClientOptions options, ArmResourceData resource, AzureResourceManagerClientOptions clientOption)
             : base(options, resource)
-=======
-        public ArmResourceOperations(AzureResourceManagerClientContext context, ArmResourceData resource, AzureResourceManagerClientOptions clientOption)
-            : base(context, resource, clientOption)
->>>>>>> 6b33ede1
         {
         }
 
