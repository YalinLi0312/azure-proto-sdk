﻿// Copyright (c) Microsoft Corporation. All rights reserved.
// Licensed under the MIT License.

using System;
using System.Threading;
using System.Threading.Tasks;

namespace Azure.ResourceManager.Core
{
    /// <summary>
    /// Base class for resource container
    /// TODO:    Create known Container and Leaf scopes for ARM Containers
    ///     Think about how to extend known scope types in an extensible fashion (is it just adding them to the default, or is
    ///     it having scopes for all provider or consumer services?
    ///     For example, INetworkConsumer, IDatabaseConsumer, IEncryptionConsumer, IControlConsumer, ITriggerConsumer which
    ///     also allows you to attach at that scope? [AttachDatabase]
    /// </summary>
    /// <typeparam name="TOperations">The type of the class containing operations for the underlying resource</typeparam>
    /// <typeparam name="TResource">The type of the class containing properties for the underlying resource</typeparam>
    public abstract class ResourceContainerBase<TOperations, TResource> : OperationsBase
        where TOperations : ResourceOperationsBase<TOperations>
        where TResource : Resource
    {
        /// <summary>
        /// Initializes a new instance of the <see cref="ResourceContainerBase{TOperations, TData}"/> class.
        /// </summary>
        /// <param name="options">The client parameters to use in these operations.</param>
        /// <param name="parentId">The resource Id of the parent resource.</param>
        protected ResourceContainerBase(AzureResourceManagerClientOptions options, ResourceIdentifier parentId)
           : base(options, parentId)
        {
        }

        /// <summary>
        /// Initializes a new instance of the <see cref="ResourceContainerBase{TOperations, TData}"/> class.
<<<<<<< HEAD
        /// </summary>
        /// <param name="options">The client parameters to use in these operations.</param>
        /// <param name="parentResource">The resource representing the parent resource.</param>
        protected ResourceContainerBase(AzureResourceManagerClientOptions options, TrackedResource parentResource)
            : base(options, parentResource)
=======
        /// <param name="options">The http client options for these operations</param>
        /// <param name="resource">The resource representing the parent resource.</param>
        protected ResourceContainerBase(AzureResourceManagerClientOptions options, TrackedResource resource)
            : base(options, resource)
>>>>>>> c6c57a0a
        {
            Parent = parentResource;
        }

        /// <summary>
        /// Gets the parent resource of this resource
        /// </summary>
        protected TrackedResource Parent { get; }

        /// <summary>
        /// Verify that the input resource Id is a valid container for this type.
        /// </summary>
        /// <param name="identifier">The input resource Id to check.</param>
        /// <exception cref="InvalidOperationException">Resource identifier is not a valid type for this container.</exception>
        public override void Validate(ResourceIdentifier identifier)
        {
            if (identifier.Type != GetValidResourceType())
                throw new InvalidOperationException($"{identifier.Type} is not a valid container for {Id.Type}");
        }

        /// <summary>
        /// Creates a new resource synchronously.
        /// </summary>
        /// <param name="name">The name of the resource.</param>
        /// <param name="resourceDetails">The desired resource configuration.</param>
        /// <param name="cancellationToken">A token that allows the caller to cancel the call before
        /// it is completed. Note that cancellation cancels requests, but does not cancel the operation
        /// on the client side.</param>
        /// <returns>A response with the <see cref="ArmResponse{TOperations}"/> operation for the newly created resource.</returns>
        public abstract ArmResponse<TOperations> Create(
            string name,
            TResource resourceDetails,
            CancellationToken cancellationToken = default);

        /// <summary>
        /// Creates a new resource asynchronously.
        /// </summary>
        /// <param name="name">The name of the resource.</param>
        /// <param name="resourceDetails">The desired resource configuration.</param>
        /// <param name="cancellationToken">A token that allows the caller to cancel the call before
        /// it is completed. Note that cancellation cancels requests, but does not cancel the operation
        /// on the client side.</param>
        /// <returns>A <see cref="Task"/> that on completion returns a response with the
        /// <see cref="ArmResponse{TOperations}"/> operation for the newly created resource.</returns>
        public abstract Task<ArmResponse<TOperations>> CreateAsync(
            string name,
            TResource resourceDetails,
            CancellationToken cancellationToken = default);

        /// <summary>
        /// Begins an Operation on the service to create a new resource as specified. The call blocks until the
        /// service accepts the operation.  The returned Operation allows the caller to control polling for
        /// completion of e Create operation.
        /// </summary>
        /// <param name="name">The name of the resource.</param>
        /// <param name="resourceDetails">The desired resource configuration.</param>
        /// <param name="cancellationToken">A token that allows the caller to cancel the call before
        /// it is completed. Note that cancellation cancels requests, but does not cancel the operation
        /// on the client side.</param>
        /// <returns>An <see cref="ArmOperation{TOperations}"/> that allows polling for completion
        /// of the Create operation.</returns>
        /// <remarks>
        /// <see href="https://azure.github.io/azure-sdk/dotnet_introduction.html#dotnet-longrunning">Details on long running operation object.</see>
        /// </remarks>
        public abstract ArmOperation<TOperations> StartCreate(
            string name,
            TResource resourceDetails,
            CancellationToken cancellationToken = default);

        /// <summary>
        /// Begins an Operation on the service to create a new resource as specified. The call returns a Task
        /// that completes when the service accepts the operation.  The
        /// <see cref="System.Threading.Tasks.Task"/> yields an
        /// <see cref="ArmOperation{TOperations}"/> which allows the caller to control polling for completion
        ///  of the Create operation.
        /// </summary>
        /// <param name="name">The name of the resource.</param>
        /// <param name="resourceDetails">The desired resource configuration.</param>
        /// <param name="cancellationToken">A token that allows the caller to cancel the call before
        /// it is completed. Note that cancellation cancels requests, but does not cancel the operation
        /// on the client side.</param>
        /// <returns>
        /// A <see cref="Task"/> that on completion returns an <see cref="ArmOperation{TOperations}"/>
        ///  that allows polling for completion of the Create operation.
        /// </returns>
        /// <remarks>
        /// <see href="https://azure.github.io/azure-sdk/dotnet_introduction.html#dotnet-longrunning">Details on long running operation object.</see>
        /// </remarks>
        public abstract Task<ArmOperation<TOperations>> StartCreateAsync(
            string name,
            TResource resourceDetails,
            CancellationToken cancellationToken = default);
    }
}<|MERGE_RESOLUTION|>--- conflicted
+++ resolved
@@ -33,18 +33,11 @@
 
         /// <summary>
         /// Initializes a new instance of the <see cref="ResourceContainerBase{TOperations, TData}"/> class.
-<<<<<<< HEAD
         /// </summary>
         /// <param name="options">The client parameters to use in these operations.</param>
         /// <param name="parentResource">The resource representing the parent resource.</param>
         protected ResourceContainerBase(AzureResourceManagerClientOptions options, TrackedResource parentResource)
             : base(options, parentResource)
-=======
-        /// <param name="options">The http client options for these operations</param>
-        /// <param name="resource">The resource representing the parent resource.</param>
-        protected ResourceContainerBase(AzureResourceManagerClientOptions options, TrackedResource resource)
-            : base(options, resource)
->>>>>>> c6c57a0a
         {
             Parent = parentResource;
         }
