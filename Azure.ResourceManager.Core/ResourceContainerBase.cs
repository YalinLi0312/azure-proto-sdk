﻿// Copyright (c) Microsoft Corporation. All rights reserved.
// Licensed under the MIT License.

using System;
using System.Threading;
using System.Threading.Tasks;

namespace Azure.ResourceManager.Core
{
    /// <summary>
    ///     Create known Container and Leaf scopes for ARM Containers
    ///     Think about how to extend known scope types in an extensible fashion (is it just adding them to the default, or is
    ///     it having scopes for all provider or consumer services?
    ///     For example, INetworkConsumer, IDatabaseConsumer, IEncryptionConsumer, IControlConsumer, ITriggerConsumer which
    ///     also allows you to attach at that scope? [AttachDatabase]
    /// </summary>
    /// <typeparam name="TOperations">The class containing operations for the underlying resource</typeparam>
    /// <typeparam name="TResource">The class containing properties for the underlying resource</typeparam>
    public abstract class ResourceContainerBase<TOperations, TResource> : OperationsBase
        where TOperations : ResourceOperationsBase<TOperations>
        where TResource : Resource
    {
<<<<<<< HEAD
        protected ResourceContainerBase(AzureResourceManagerClientOptions options, ResourceIdentifier id)
            : base(options, id)
        {
        }

        protected ResourceContainerBase(AzureResourceManagerClientOptions options, TrackedResource resource)
            : base(options, resource)
=======
        /// <summary>
        /// Initializes a new instance of the <see cref="ResourceContainerBase{TOperations, TData}"/> class.
        /// </summary>
        /// <param name="context">The http client context for these operations</param>
        /// <param name="id">The resource Id of the parent resource.</param>
        /// <param name="clientOptions">The http client options to use with these oeprations.</param>
        protected ResourceContainerBase(AzureResourceManagerClientContext context, ResourceIdentifier id, AzureResourceManagerClientOptions clientOptions)
            : base(context, id, clientOptions)
        {
        }

        /// <summary>
        /// Initializes a new instance of the <see cref="ResourceContainerBase{TOperations, TData}"/> class.
        /// </summary>
        /// <param name="context">The http client context for these operations</param>
        /// <param name="resource">The resource representing the parent resource.</param>
        /// <param name="clientOptions">The http client options to use with these oeprations.</param>
        protected ResourceContainerBase(AzureResourceManagerClientContext context, TrackedResource resource,  AzureResourceManagerClientOptions clientOptions)
            : base(context, resource, clientOptions)
>>>>>>> 6b33ede1
        {
            Parent = resource;
        }

        /// <summary>
        /// Gets the parent scope for this resource
        /// </summary>
        protected TrackedResource Parent { get; }

        /// <summary>
        /// Verify that the input resource Id is a valid container for this type.
        /// </summary>
        /// <param name="identifier">The input resource Id to check.</param>
        public override void Validate(ResourceIdentifier identifier)
        {
            if (identifier.Type != ResourceGroupOperations.AzureResourceType &&
                identifier.Type != SubscriptionOperations.AzureResourceType &&
                identifier.Type != ResourceType.Parent)
            {
                throw new InvalidOperationException($"{identifier.Type} is not a valid container for {ResourceType}");
            }
        }

        /// <summary>
        /// Creates a new resource.  This call will block until the resource is created.
        /// </summary>
        /// <param name="name">The name of the resource.</param>
        /// <param name="resourceDetails">The desired resource configuration.</param>
        /// <param name="cancellationToken">A token that allows the caller to cancel the call before
        /// it is completed. Note that cancellation cancels requests, but does not cancel the operation
        /// on the client side.</param>
        /// <returns>An http response containing the operations over the newly created resource.</returns>
        public abstract ArmResponse<TOperations> Create(
            string name,
            TResource resourceDetails,
            CancellationToken cancellationToken = default);

        /// <summary>
        /// Creates a new resource. This method returns a Taks which will complete when the resource is created.
        /// </summary>
        /// <param name="name">The name of the resource.</param>
        /// <param name="resourceDetails">The desired resource configuration.</param>
        /// <param name="cancellationToken">A token that allows the caller to cancel the call before
        /// it is completed. Note that cancellation cancels requests, but does not cancel the operation
        /// on the client side.</param>
        /// <returns>A Task that will complete when the new resource is created.  The caller can use the task
        /// to control when or if to wait for completion of the Create operation.</returns>
        public abstract Task<ArmResponse<TOperations>> CreateAsync(
            string name,
            TResource resourceDetails,
            CancellationToken cancellationToken = default);

        /// <summary>
        /// Begins an Operation on the service to create a new resource as specified. The call blocks until the
        /// service accepts the operation.  The returned Operation allows the caller to control polling for
        /// completion of e Create operation.
        /// </summary>
        /// <param name="name">The name of the resource.</param>
        /// <param name="resourceDetails">The desired resource configuration.</param>
        /// <param name="cancellationToken">A token that allows the caller to cancel the call before
        /// it is completed. Note that cancellation cancels requests, but does not cancel the operation
        /// on the client side.</param>
        /// <returns>An <see cref="ArmOperation{TOperations}"/> that allows polling for completion
        /// of the Create operation.</returns>
        public abstract ArmOperation<TOperations> StartCreate(
            string name,
            TResource resourceDetails,
            CancellationToken cancellationToken = default);

        /// <summary>
        /// Begins an Operation on the service to create a new resource as specified. The call returns a Task
        /// that completes when the service accepts the operation.  The 
        /// <see cref="System.Threading.Tasks.Task"/> yields an
        /// <see cref="ArmOperation{TOperations}"/> which allows the caller to control polling for completion 
        /// of the Create operation.
        /// </summary>
        /// <param name="name">The name of the resource.</param>
        /// <param name="resourceDetails">The desired resource configuration.</param>
        /// <param name="cancellationToken">A token that allows the caller to cancel the call before
        /// it is completed. Note that cancellation cancels requests, but does not cancel the operation
        /// on the client side.</param>
        /// <returns></returns>
        public abstract Task<ArmOperation<TOperations>> StartCreateAsync(
            string name,
            TResource resourceDetails,
            CancellationToken cancellationToken = default);
    }
}<|MERGE_RESOLUTION|>--- conflicted
+++ resolved
@@ -20,35 +20,23 @@
         where TOperations : ResourceOperationsBase<TOperations>
         where TResource : Resource
     {
-<<<<<<< HEAD
         protected ResourceContainerBase(AzureResourceManagerClientOptions options, ResourceIdentifier id)
             : base(options, id)
+        /// <summary>
+        /// Initializes a new instance of the <see cref="ResourceContainerBase{TOperations, TData}"/> class.
+        /// <param name="context">The http client context for these operations</param>
+        /// <param name="id">The resource Id of the parent resource.</param>
+        /// <param name="clientOptions">The http client options to use with these oeprations.</param>
         {
         }
 
         protected ResourceContainerBase(AzureResourceManagerClientOptions options, TrackedResource resource)
             : base(options, resource)
-=======
         /// <summary>
         /// Initializes a new instance of the <see cref="ResourceContainerBase{TOperations, TData}"/> class.
-        /// </summary>
-        /// <param name="context">The http client context for these operations</param>
-        /// <param name="id">The resource Id of the parent resource.</param>
-        /// <param name="clientOptions">The http client options to use with these oeprations.</param>
-        protected ResourceContainerBase(AzureResourceManagerClientContext context, ResourceIdentifier id, AzureResourceManagerClientOptions clientOptions)
-            : base(context, id, clientOptions)
-        {
-        }
-
-        /// <summary>
-        /// Initializes a new instance of the <see cref="ResourceContainerBase{TOperations, TData}"/> class.
-        /// </summary>
         /// <param name="context">The http client context for these operations</param>
         /// <param name="resource">The resource representing the parent resource.</param>
         /// <param name="clientOptions">The http client options to use with these oeprations.</param>
-        protected ResourceContainerBase(AzureResourceManagerClientContext context, TrackedResource resource,  AzureResourceManagerClientOptions clientOptions)
-            : base(context, resource, clientOptions)
->>>>>>> 6b33ede1
         {
             Parent = resource;
         }
