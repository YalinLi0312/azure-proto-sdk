﻿// Copyright (c) Microsoft Corporation. All rights reserved.
// Licensed under the MIT License.

using System;
using System.Threading;
using System.Threading.Tasks;

namespace Azure.ResourceManager.Core
{
    /// <summary>
    ///     Create known Container and Leaf scopes for ARM Containers
    ///     Think about how to extend known scope types in an extensible fashion (is it just adding them to the default, or is
    ///     it having scopes for all provider or consumer services?
    ///     For example, INetworkConsumer, IDatabaseConsumer, IEncryptionConsumer, IControlConsumer, ITriggerConsumer which
    ///     also allows you to attach at that scope? [AttachDatabase]
    /// </summary>
    /// <typeparam name="TOperations">The class containing operations for the underlying resource</typeparam>
    /// <typeparam name="TData">The class containing properties for the underlying resource</typeparam>
    public abstract class ResourceContainerBase<TOperations, TData> : OperationsBase
        where TOperations : ResourceOperationsBase<TOperations>
        where TData : Resource
    {
<<<<<<< HEAD
        /// <summary>
        /// Initializes a new instance of the <see cref="ResourceContainerBase{TOperations, TData}"/> class.
        /// </summary>
        /// <param name="context">The http client context for these operations</param>
        /// <param name="id">The resource Id of the parent resource.</param>
        /// <param name="clientOptions">The http client options to use with these oeprations.</param>
        protected ResourceContainerBase(ArmClientContext context, ResourceIdentifier id, ArmClientOptions clientOptions)
=======
        protected ResourceContainerBase(AzureResourceManagerClientContext context, ResourceIdentifier id, AzureResourceManagerClientOptions clientOptions)
>>>>>>> 68300089
            : base(context, id, clientOptions)
        {
        }

<<<<<<< HEAD
        /// <summary>
        /// Initializes a new instance of the <see cref="ResourceContainerBase{TOperations, TData}"/> class.
        /// </summary>
        /// <param name="context">The http client context for these operations</param>
        /// <param name="resource">The resource representing the parent resource.</param>
        /// <param name="clientOptions">The http client options to use with these oeprations.</param>
        protected ResourceContainerBase(ArmClientContext context, TrackedResource resource,  ArmClientOptions clientOptions)
=======
        protected ResourceContainerBase(AzureResourceManagerClientContext context, TrackedResource resource, AzureResourceManagerClientOptions clientOptions)
>>>>>>> 68300089
            : base(context, resource, clientOptions)
        {
            Parent = resource;
        }

        /// <summary>
        /// Gets the parent scope for this resource
        /// </summary>
        protected TrackedResource Parent { get; }

        /// <summary>
        /// Verify that the input resource Id is a valid container for this type.
        /// </summary>
        /// <param name="identifier">The input resource Id to check.</param>
        public override void Validate(ResourceIdentifier identifier)
        {
            if (identifier.Type != ResourceGroupOperations.AzureResourceType &&
                identifier.Type != SubscriptionOperations.AzureResourceType &&
                identifier.Type != ResourceType.Parent)
            {
                throw new InvalidOperationException($"{identifier.Type} is not a valid container for {ResourceType}");
            }
        }

        /// <summary>
        /// Creates a new resource.  This call will block until the resource is created.
        /// </summary>
        /// <param name="name">The name of the resource.</param>
        /// <param name="resourceDetails">The desired resource configuration.</param>
        /// <param name="cancellationToken">A token that allows the caller to cancel the call before
        /// it is completed. Note that cancellation cancels requests, but does not cancel the operation
        /// on the client side.</param>
        /// <returns>An http response containing the operations over the newly created resource.</returns>
        public abstract ArmResponse<TOperations> Create(
            string name,
            TData resourceDetails,
            CancellationToken cancellationToken = default);

        /// <summary>
        /// Creates a new resource. This method returns a Taks which will complete when the resource is created.
        /// </summary>
        /// <param name="name">The name of the resource.</param>
        /// <param name="resourceDetails">The desired resource configuration.</param>
        /// <param name="cancellationToken">A token that allows the caller to cancel the call before
        /// it is completed. Note that cancellation cancels requests, but does not cancel the operation
        /// on the client side.</param>
        /// <returns>A Task that will complete when the new resource is created.  The caller can use the task
        /// to control when or if to wait for completion of the Create operation.</returns>
        public abstract Task<ArmResponse<TOperations>> CreateAsync(
            string name,
            TData resourceDetails,
            CancellationToken cancellationToken = default);

        /// <summary>
        /// Begins an Operation on the service to create a new resource as specified. The call blocks until the
        /// service accepts the operation.  The returned Operation allows the caller to control polling for
        /// completion of e Create operation.
        /// </summary>
        /// <param name="name">The name of the resource.</param>
        /// <param name="resourceDetails">The desired resource configuration.</param>
        /// <param name="cancellationToken">A token that allows the caller to cancel the call before
        /// it is completed. Note that cancellation cancels requests, but does not cancel the operation
        /// on the client side.</param>
        /// <returns>An <see cref="ArmOperation{TOperations}"/> that allows polling for completion
        /// of the Create operation.</returns>
        public abstract ArmOperation<TOperations> StartCreate(
            string name,
            TData resourceDetails,
            CancellationToken cancellationToken = default);

        /// <summary>
        /// Begins an Operation on the service to create a new resource as specified. The call returns a Task
        /// that completes when the service accepts the operation.  The 
        /// <see cref="System.Threading.Tasks.Task"/> yields an
        /// <see cref="ArmOperation{TOperations}"/> which allows the caller to control polling for completion 
        /// of the Create operation.
        /// </summary>
        /// <param name="name">The name of the resource.</param>
        /// <param name="resourceDetails">The desired resource configuration.</param>
        /// <param name="cancellationToken">A token that allows the caller to cancel the call before
        /// it is completed. Note that cancellation cancels requests, but does not cancel the operation
        /// on the client side.</param>
        /// <returns></returns>
        public abstract Task<ArmOperation<TOperations>> StartCreateAsync(
            string name,
            TData resourceDetails,
            CancellationToken cancellationToken = default);
    }
}<|MERGE_RESOLUTION|>--- conflicted
+++ resolved
@@ -20,32 +20,24 @@
         where TOperations : ResourceOperationsBase<TOperations>
         where TData : Resource
     {
-<<<<<<< HEAD
         /// <summary>
         /// Initializes a new instance of the <see cref="ResourceContainerBase{TOperations, TData}"/> class.
         /// </summary>
         /// <param name="context">The http client context for these operations</param>
         /// <param name="id">The resource Id of the parent resource.</param>
         /// <param name="clientOptions">The http client options to use with these oeprations.</param>
-        protected ResourceContainerBase(ArmClientContext context, ResourceIdentifier id, ArmClientOptions clientOptions)
-=======
         protected ResourceContainerBase(AzureResourceManagerClientContext context, ResourceIdentifier id, AzureResourceManagerClientOptions clientOptions)
->>>>>>> 68300089
             : base(context, id, clientOptions)
         {
         }
 
-<<<<<<< HEAD
         /// <summary>
         /// Initializes a new instance of the <see cref="ResourceContainerBase{TOperations, TData}"/> class.
         /// </summary>
         /// <param name="context">The http client context for these operations</param>
         /// <param name="resource">The resource representing the parent resource.</param>
         /// <param name="clientOptions">The http client options to use with these oeprations.</param>
-        protected ResourceContainerBase(ArmClientContext context, TrackedResource resource,  ArmClientOptions clientOptions)
-=======
-        protected ResourceContainerBase(AzureResourceManagerClientContext context, TrackedResource resource, AzureResourceManagerClientOptions clientOptions)
->>>>>>> 68300089
+        protected ResourceContainerBase(AzureResourceManagerClientContext context, TrackedResource resource,  AzureResourceManagerClientOptions clientOptions)
             : base(context, resource, clientOptions)
         {
             Parent = resource;
