using Azure.ResourceManager.Core.Adapters;
using Azure.ResourceManager.Resources;
using System;
using System.Threading;
using System.Threading.Tasks;

namespace Azure.ResourceManager.Core
{
    /// <summary>
    /// A class representing collection of Subscription and their operations
    /// </summary>
    public class SubscriptionContainer : OperationsBase
    {
        /// <summary>
        /// Initializes a new instance of the <see cref="SubscriptionContainer"/> class.
        /// </summary>
        /// <param name="options"> The client parameters to use in these operations. </param>
        internal SubscriptionContainer(AzureResourceManagerClientOptions options)
            : base(options, null, null)
        {
        }

        /// <summary>
        /// Gets the operations that can be performed on the container.
        /// </summary>
        internal SubscriptionsOperations Operations => GetClient((uri, cred) =>
            new ResourcesManagementClient(
                uri,
                Guid.NewGuid().ToString(),
                cred,
                ClientOptions.Convert<ResourcesManagementClientOptions>())).Subscriptions;

<<<<<<< HEAD
        protected override ResourceType ValidResourceType => SubscriptionOperations.ResourceType;

=======
        /// <summary>
        /// Lists all subscriptions in the current container.
        /// </summary>
        /// <param name="cancellationToken">A token to allow the caller to cancel the call to the service.
        /// The default value is <see cref="P:System.Threading.CancellationToken.None" />.</param>
        /// <returns> A collection of resource operations that may take multiple service requests to iterate over. </returns>
>>>>>>> c71fa6c6
        public Pageable<SubscriptionOperations> List(CancellationToken cancellationToken = default)
        {
            return new PhWrappingPageable<ResourceManager.Resources.Models.Subscription, SubscriptionOperations>(
                Operations.List(cancellationToken),
                Converter());
        }

        /// <summary>
        /// Lists all subscriptions in the current container.
        /// </summary>
        /// <param name="cancellationToken">A token to allow the caller to cancel the call to the service.
        /// The default value is <see cref="P:System.Threading.CancellationToken.None" />.</param>
        /// <returns> An async collection of resource operations that may take multiple service requests to iterate over. </returns>
        public AsyncPageable<SubscriptionOperations> ListAsync(CancellationToken cancellationToken = default)
        {
            return new PhWrappingAsyncPageable<ResourceManager.Resources.Models.Subscription, SubscriptionOperations>(
                Operations.ListAsync(cancellationToken),
                Converter());
        }

        /// <summary>
        /// Validate the resource identifier is supported in the current container.
        /// </summary>
        /// <param name="identifier"> The identifier of the resource. </param>
        public override void Validate(ResourceIdentifier identifier)
        {
            if (identifier != null)
                throw new ArgumentException("Invalid parent for subscription container");
        }

        /// <summary>
        /// Gets the default subscription associated with the current credential.
        /// </summary>
        /// <param name="cancellationToken"> A token to allow the caller to cancel the call to the service.
        /// The default value is <see cref="P:System.Threading.CancellationToken.None" />. </param>
        /// <returns> A <see cref="Task"/> that on completion returns the subscription id. </returns>
        internal async Task<string> GetDefaultSubscriptionAsync(CancellationToken cancellationToken = default)
        {
            var subs = ListAsync(cancellationToken).GetAsyncEnumerator();
            string sub = null;
            if (await subs.MoveNextAsync())
            {
                if (subs.Current != null)
                {
                    sub = subs.Current.Id.Subscription;
                }
            }

            return sub;
        }

        /// <summary>
        /// Gets the valid resource type associated with the container.
        /// </summary>
        /// <returns> A valid Azure resource type. </returns>
        protected internal override ResourceType GetValidResourceType()
        {
            return SubscriptionOperations.ResourceType;
        }
<<<<<<< HEAD
=======

        private Func<ResourceManager.Resources.Models.Subscription, SubscriptionOperations> Converter()
        {
            return s => new SubscriptionOperations(ClientOptions, new SubscriptionData(s));
        }
>>>>>>> c71fa6c6
    }
}<|MERGE_RESOLUTION|>--- conflicted
+++ resolved
@@ -30,17 +30,18 @@
                 cred,
                 ClientOptions.Convert<ResourcesManagementClientOptions>())).Subscriptions;
 
-<<<<<<< HEAD
+        /// <summary>
+        /// Gets the valid resource type associated with the container.
+        /// </summary>
+        /// <returns> A valid Azure resource type. </returns>
         protected override ResourceType ValidResourceType => SubscriptionOperations.ResourceType;
 
-=======
         /// <summary>
         /// Lists all subscriptions in the current container.
         /// </summary>
         /// <param name="cancellationToken">A token to allow the caller to cancel the call to the service.
         /// The default value is <see cref="P:System.Threading.CancellationToken.None" />.</param>
         /// <returns> A collection of resource operations that may take multiple service requests to iterate over. </returns>
->>>>>>> c71fa6c6
         public Pageable<SubscriptionOperations> List(CancellationToken cancellationToken = default)
         {
             return new PhWrappingPageable<ResourceManager.Resources.Models.Subscription, SubscriptionOperations>(
@@ -92,21 +93,5 @@
             return sub;
         }
 
-        /// <summary>
-        /// Gets the valid resource type associated with the container.
-        /// </summary>
-        /// <returns> A valid Azure resource type. </returns>
-        protected internal override ResourceType GetValidResourceType()
-        {
-            return SubscriptionOperations.ResourceType;
-        }
-<<<<<<< HEAD
-=======
-
-        private Func<ResourceManager.Resources.Models.Subscription, SubscriptionOperations> Converter()
-        {
-            return s => new SubscriptionOperations(ClientOptions, new SubscriptionData(s));
-        }
->>>>>>> c71fa6c6
     }
 }