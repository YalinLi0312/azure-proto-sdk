﻿// Copyright (c) Microsoft Corporation. All rights reserved.
// Licensed under the MIT License.

using Azure.ResourceManager.Resources;
using Azure.ResourceManager.Resources.Models;
using System;
using System.Threading;
using System.Threading.Tasks;

namespace Azure.ResourceManager.Core
{
    /// <summary>
    /// A class representing the operations that can be performed over a specific ResourceGroup.
    /// </summary>
    public class ResourceGroupOperations : ResourceOperationsBase<ResourceGroup>,
        ITaggableResource<ResourceGroup>, IDeletableResource
    {
        /// <summary>
        /// Gets the resource type definition for a ResourceType.
        /// </summary>
        public static readonly ResourceType ResourceType = "Microsoft.Resources/resourceGroups";

        /// <summary>
        /// Initializes a new instance of the <see cref="ResourceGroupOperations"/> class.
        /// </summary>
        /// <param name="options"> The client parameters to use in these operations. </param>
        /// <param name="id"> The identifier of the resource that is the target of operations. </param>
<<<<<<< HEAD
        /// <param name="credential"> A credential used to authenticate to an Azure Service. </param>
        /// <param name="baseUri"> The base URI of the service. </param>
        protected ResourceGroupOperations(ResourceOperationsBase operations, ResourceIdentifier id)
            : base(operations, id)
        {
        }

        internal ResourceGroupOperations(SubscriptionOperations operations, string rgName)
            : base(operations, $"{operations.Id}/resourceGroups/{rgName}")
        {
        }

=======
        internal ResourceGroupOperations(AzureResourceManagerClientOptions options, ResourceIdentifier id)
            : base(options, id)
        {
        }

        /// <summary>
        /// Initializes a new instance of the <see cref="ResourceGroupOperations"/> class.
        /// </summary>
        /// <param name="options"> The client parameters to use in these operations. </param>
        /// <param name="resource"> The resource that is the target of operations. </param>
        internal ResourceGroupOperations(AzureResourceManagerClientOptions options, Resource resource)
            : base(options, resource)
        {
        }
>>>>>>> 36a12662

        /// <inheritdoc/>
        protected override ResourceType ValidResourceType => ResourceType;

        private ResourceGroupsOperations Operations => new ResourcesManagementClient(
            BaseUri,
            Id.Subscription,
            Credential,
            ClientOptions.Convert<ResourcesManagementClientOptions>()).ResourceGroups;

        /// <summary>
        /// When you delete a resource group, all of its resources are also deleted. Deleting a resource group deletes all of its template deployments and currently stored operations.
        /// </summary>
        /// <returns> A response with the <see cref="ArmResponse{Response}"/> operation for this resource. </returns>
        public ArmResponse<Response> Delete()
        {
            return new ArmResponse(Operations.StartDelete(Id.Name).WaitForCompletionAsync().ConfigureAwait(false).GetAwaiter().GetResult());
        }

        /// <summary>
        /// When you delete a resource group, all of its resources are also deleted. Deleting a resource group deletes all of its template deployments and currently stored operations.
        /// </summary>
        /// <param name="cancellationToken"> A token to allow the caller to cancel the call to the service. The default value is <see cref="P:System.Threading.CancellationToken.None" />. </param>
        /// <returns> A <see cref="Task"/> that on completion returns a response with the <see cref="ArmResponse{Response}"/> operation for this resource. </returns>
        public async Task<ArmResponse<Response>> DeleteAsync(CancellationToken cancellationToken = default)
        {
            return new ArmResponse(await Operations.StartDelete(Id.Name).WaitForCompletionAsync());
        }

        /// <summary>
        /// When you delete a resource group, all of its resources are also deleted. Deleting a resource group deletes all of its template deployments and currently stored operations.
        /// </summary>
        /// <param name="cancellationToken"> A token to allow the caller to cancel the call to the service. The default value is <see cref="P:System.Threading.CancellationToken.None" />. </param>
        /// <returns> A response with the <see cref="ArmOperation{Response}"/> operation for this resource. </returns>
        /// <remarks>
        /// <see href="https://azure.github.io/azure-sdk/dotnet_introduction.html#dotnet-longrunning">Details on long running operation object.</see>
        /// </remarks>
        public ArmOperation<Response> StartDelete(CancellationToken cancellationToken = default)
        {
            return new ArmVoidOperation(Operations.StartDelete(Id.Name, cancellationToken));
        }

        /// <summary>
        /// When you delete a resource group, all of its resources are also deleted. Deleting a resource group deletes all of its template deployments and currently stored operations.
        /// </summary>
        /// <param name="cancellationToken"> A token to allow the caller to cancel the call to the service. The default value is <see cref="P:System.Threading.CancellationToken.None" />. </param>
        /// <returns> A <see cref="Task"/> that on completion returns a response with the <see cref="ArmResponse{Response}"/> operation for this resource. </returns>
        /// <remarks>
        /// <see href="https://azure.github.io/azure-sdk/dotnet_introduction.html#dotnet-longrunning">Details on long running operation object.</see>
        /// </remarks>
        public async Task<ArmOperation<Response>> StartDeleteAsync(CancellationToken cancellationToken = default)
        {
            return new ArmVoidOperation(await Operations.StartDeleteAsync(Id.Name, cancellationToken));
        }

        /// <inheritdoc/>
        public override ArmResponse<ResourceGroup> Get()
        {
            return new PhArmResponse<ResourceGroup, Azure.ResourceManager.Resources.Models.ResourceGroup>(Operations.Get(Id.Name), g =>
            {
                return new ResourceGroup(this, new ResourceGroupData(g));
            });
        }

        /// <inheritdoc/>
        public async override Task<ArmResponse<ResourceGroup>> GetAsync(CancellationToken cancellationToken = default)
        {
            return new PhArmResponse<ResourceGroup, Azure.ResourceManager.Resources.Models.ResourceGroup>(await Operations.GetAsync(Id.Name, cancellationToken), g =>
            {
                return new ResourceGroup(this, new ResourceGroupData(g));
            });
        }

        /// <summary>
        /// Add a tag to a ResourceGroup.
        /// If the tag already exists it will be modified.
        /// </summary>
        /// <param name="name"> The key for the tag. </param>
        /// <param name="value"> The value for the tag. </param>
        /// <returns> A response with the <see cref="ArmOperation{ResourceGroup}"/> operation for this resource. </returns>
        /// <remarks>
        /// <see href="https://azure.github.io/azure-sdk/dotnet_introduction.html#dotnet-longrunning">Details on long running operation object.</see>
        /// </remarks>
        public ArmOperation<ResourceGroup> StartAddTag(string name, string value)
        {
            var patch = new ResourceGroupPatchable();
            patch.Tags[name] = value;
            return new PhArmOperation<ResourceGroup, Azure.ResourceManager.Resources.Models.ResourceGroup>(Operations.Update(Id.Name, patch), g =>
            {
                return new ResourceGroup(this, new ResourceGroupData(g));
            });
        }

        /// <summary>
        /// Add a tag to a ResourceGroup.
        /// If the tag already exists it will be modified.
        /// </summary>
        /// <param name="name"> The key for the tag. </param>
        /// <param name="value"> The value for the tag. </param>
        /// <returns> A <see cref="Task"/> that on completion returns a response with the <see cref="ArmOperation{ResourceGroup}"/> operation for this resource. </returns>
        /// <remarks>
        /// <see href="https://azure.github.io/azure-sdk/dotnet_introduction.html#dotnet-longrunning">Details on long running operation object.</see>
        /// </remarks>
        public async Task<ArmOperation<ResourceGroup>> StartAddTagAsync(string name, string value, CancellationToken cancellationToken = default)
        {
            var patch = new ResourceGroupPatchable();
            patch.Tags[name] = value;
            return new PhArmOperation<ResourceGroup, Azure.ResourceManager.Resources.Models.ResourceGroup>(await Operations.UpdateAsync(Id.Name, patch, cancellationToken), g =>
            {
                return new ResourceGroup(this, new ResourceGroupData(g));
            });
        }

        /// <summary>
        /// Create a resource with a ResourceGroupOperations.
        /// </summary>
        /// <param name="name"> A string representing the name of the resource />. </param>
        /// <typeparam name="TResource"> The type of the class containing properties for the underlying resource. </typeparam>
        /// <param name="location"> A Location of where to to host the resource. />. </param>
        /// <returns> Returns a response with the <see cref="ArmResponse{TOperations}"/> operation for this resource. </returns>
        public ArmResponse<TOperations> CreateResource<TContainer, TOperations, TResource>(string name, TResource model, Location location = default)
            where TResource : TrackedResource
            where TOperations : ResourceOperationsBase<TOperations>
            where TContainer : ResourceContainerBase<TOperations, TResource>
        {
            var myResource = model as TrackedResource;

            if (myResource == null)
            {
                myResource = new ArmResourceData(Id);
            }

            if (location != null)
            {
                myResource = new ArmResourceData(Id, location);
            }

            TContainer container = Activator.CreateInstance(typeof(TContainer), ClientOptions, myResource) as TContainer;

            return container.Create(name, model);
        }

        /// <summary>
        /// Create a resource with a ResourceGroupOperations.
        /// </summary>
        /// <param name="name"> A string representing the name of the resource />. </param>
        /// <typeparam name="TResource"> The type of the class containing properties for the underlying resource. </typeparam>
        /// <param name="location"> A Location of where to to host the resource. />. </param>
        /// <returns> A <see cref="Task"/> that on completion returns a response with the <see cref="ArmResponse{TOperations}"/> operation for this resource. </returns>
        public Task<ArmResponse<TOperations>> CreateResourceAsync<TContainer, TOperations, TResource>(string name, TResource model, Location location = default, CancellationToken token = default)
            where TResource : TrackedResource
            where TOperations : ResourceOperationsBase<TOperations>
            where TContainer : ResourceContainerBase<TOperations, TResource>
        {
            var myResource = model as TrackedResource;

            if (myResource == null)
            {
                myResource = new ArmResourceData(Id);
            }

            if (location != null)
            {
                myResource = new ArmResourceData(Id, location);
            }

            TContainer container = Activator.CreateInstance(typeof(TContainer), ClientOptions, myResource) as TContainer;

            return container.CreateAsync(name, model, token);
        }
    }
}<|MERGE_RESOLUTION|>--- conflicted
+++ resolved
@@ -25,21 +25,7 @@
         /// </summary>
         /// <param name="options"> The client parameters to use in these operations. </param>
         /// <param name="id"> The identifier of the resource that is the target of operations. </param>
-<<<<<<< HEAD
-        /// <param name="credential"> A credential used to authenticate to an Azure Service. </param>
-        /// <param name="baseUri"> The base URI of the service. </param>
-        protected ResourceGroupOperations(ResourceOperationsBase operations, ResourceIdentifier id)
-            : base(operations, id)
-        {
-        }
-
-        internal ResourceGroupOperations(SubscriptionOperations operations, string rgName)
-            : base(operations, $"{operations.Id}/resourceGroups/{rgName}")
-        {
-        }
-
-=======
-        internal ResourceGroupOperations(AzureResourceManagerClientOptions options, ResourceIdentifier id)
+        protected ResourceGroupOperations(ResourceOperationsBase options, ResourceIdentifier id)
             : base(options, id)
         {
         }
@@ -48,12 +34,11 @@
         /// Initializes a new instance of the <see cref="ResourceGroupOperations"/> class.
         /// </summary>
         /// <param name="options"> The client parameters to use in these operations. </param>
-        /// <param name="resource"> The resource that is the target of operations. </param>
-        internal ResourceGroupOperations(AzureResourceManagerClientOptions options, Resource resource)
-            : base(options, resource)
-        {
-        }
->>>>>>> 36a12662
+        /// <param name="rgName"> The name of the resource group to use. </param>
+        internal ResourceGroupOperations(SubscriptionOperations options, string rgName)
+            : base(options, $"{options.Id}/resourceGroups/{rgName}")
+        {
+        }
 
         /// <inheritdoc/>
         protected override ResourceType ValidResourceType => ResourceType;
