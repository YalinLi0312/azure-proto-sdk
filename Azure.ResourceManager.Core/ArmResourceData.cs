--- conflicted
+++ resolved
@@ -42,16 +42,12 @@
         {
         }
 
-<<<<<<< HEAD
-        public ArmResourceData(ResourceIdentifier id, LocationData location)
-=======
         /// <summary>
         /// Initializes a new instance of the <see cref="ArmResourceData"/> class.
         /// </summary>
         /// <param name="id"> The identifier of the resource that is the target of operations. </param>
         /// <param name="location"> The location of the resource. </param>
-        public ArmResourceData(ResourceIdentifier id, Location location)
->>>>>>> 3d7a076c
+        public ArmResourceData(ResourceIdentifier id, LocationData location)
             : base(id, location, null)
         {
         }
