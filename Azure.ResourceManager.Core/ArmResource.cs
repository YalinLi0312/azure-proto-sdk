﻿// Copyright (c) Microsoft Corporation. All rights reserved.
// Licensed under the MIT License.

namespace Azure.ResourceManager.Core
{
    /// <summary>
    /// A class representing a generic azure resource along with the instance operations that can be performed on it.
    /// </summary>
    public class ArmResource : ArmResourceOperations
    {
        /// <summary>
        /// Initializes a new instance of the <see cref="ArmResource"/> class.
        /// </summary>
        /// <param name="operations"> The operations object to copy the client parameters from. </param>
        /// <param name="resource"> The data model representing the generic azure resource. </param>
        internal ArmResource(ResourceOperationsBase operations, ArmResourceData resource)
            : base(operations, resource.Id)
        {
            Data = resource;
        }

        /// <summary>
        /// Gets the data representing this generic azure resource.
        /// </summary>
        public ArmResourceData Data { get; }

<<<<<<< HEAD
        /// <inheritdoc />
        protected override ArmResource GetResource()
=======
        /// <inheritdoc/>
        private protected override ArmResource GetResource()
>>>>>>> 3d7a076c
        {
            return this;
        }
    }
}<|MERGE_RESOLUTION|>--- conflicted
+++ resolved
@@ -24,13 +24,8 @@
         /// </summary>
         public ArmResourceData Data { get; }
 
-<<<<<<< HEAD
         /// <inheritdoc />
         protected override ArmResource GetResource()
-=======
-        /// <inheritdoc/>
-        private protected override ArmResource GetResource()
->>>>>>> 3d7a076c
         {
             return this;
         }
