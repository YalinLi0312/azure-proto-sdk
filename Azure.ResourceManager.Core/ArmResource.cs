﻿using System;
using System.Collections.Generic;
using System.Text;

namespace Azure.ResourceManager.Core
{
    public class ArmResource : ArmResourceOperations
    {
<<<<<<< HEAD
        public ArmResource(AzureResourceManagerClientOptions options, ArmResourceData resource)
            : base(options, resource.Id)
=======
        public ArmResource(AzureResourceManagerClientContext context, ArmResourceData resource, AzureResourceManagerClientOptions clientOption)
            : base(context, resource, clientOption)
>>>>>>> 0742c652
        {
            Data = resource;
        }

        public ArmResourceData Data { get; }
    }
}<|MERGE_RESOLUTION|>--- conflicted
+++ resolved
@@ -6,13 +6,8 @@
 {
     public class ArmResource : ArmResourceOperations
     {
-<<<<<<< HEAD
         public ArmResource(AzureResourceManagerClientOptions options, ArmResourceData resource)
-            : base(options, resource.Id)
-=======
-        public ArmResource(AzureResourceManagerClientContext context, ArmResourceData resource, AzureResourceManagerClientOptions clientOption)
-            : base(context, resource, clientOption)
->>>>>>> 0742c652
+            : base(options, resource)
         {
             Data = resource;
         }
