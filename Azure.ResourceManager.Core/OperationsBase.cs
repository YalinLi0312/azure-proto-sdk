--- conflicted
+++ resolved
@@ -50,32 +50,19 @@
         public TokenCredential Credential { get; }
 
         /// <summary>
-<<<<<<< HEAD
-        /// Gets the base URI of the service.
-=======
         /// Gets the valid Azure resource type for the current operations.
         /// </summary>
         /// <returns> A valid Azure resource type. </returns>
         protected abstract ResourceType ValidResourceType { get; }
 
         /// <summary>
-        /// Validate the resource identifier against current operations.
->>>>>>> 36a12662
+        /// Gets the base URI of the service.
         /// </summary>
         public Uri BaseUri { get; }
 
         /// <summary>
-<<<<<<< HEAD
-        /// Gets the valid Azure resource type for the current operations.
-        /// </summary>
-        /// <returns> A valid Azure resource type. </returns>
-        protected abstract ResourceType ValidResourceType { get; }
+        /// Validate the resource identifier against current operations.
 
-        /// <summary>
-        /// Validate the resource identifier against current operations.
-=======
-        ///    Gets the client for specific azure resource types.
->>>>>>> 36a12662
         /// </summary>
         /// <param name="identifier"> The resource identifier. </param>
         public virtual void Validate(ResourceIdentifier identifier)
