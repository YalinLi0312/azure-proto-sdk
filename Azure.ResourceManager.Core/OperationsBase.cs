--- conflicted
+++ resolved
@@ -16,14 +16,6 @@
         /// </summary>
         /// <param name="options"> The client parameters to use in these operations. </param>
         /// <param name="id"> The identifier of the resource that is the target of operations. </param>
-<<<<<<< HEAD
-        /// <param name="location"> The location for the Azure resource. </param>
-        protected OperationsBase(AzureResourceManagerClientOptions options, ResourceIdentifier id, LocationData location = null)
-        {
-            ClientOptions = options;
-            Id = id;
-            DefaultLocation = location ?? LocationData.Default;
-=======
         /// <param name="credential"> A credential used to authenticate to an Azure Service. </param>
         /// <param name="baseUri"> The base URI of the service. </param>
         protected OperationsBase(AzureResourceManagerClientOptions options, ResourceIdentifier id, TokenCredential credential, Uri baseUri)
@@ -33,7 +25,6 @@
             DefaultLocation = Location.Default;
             Credential = credential;
             BaseUri = baseUri;
->>>>>>> 3d7a076c
 
             Validate(id);
         }
@@ -51,11 +42,7 @@
         /// <summary>
         /// Gets the Azure Resource Manager client options.
         /// </summary>
-<<<<<<< HEAD
-        public virtual LocationData DefaultLocation { get; }
-=======
         public virtual AzureResourceManagerClientOptions ClientOptions { get; }
->>>>>>> 3d7a076c
 
         /// <summary>
         /// Gets the Azure credential.
