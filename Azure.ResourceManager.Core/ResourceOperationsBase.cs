// Copyright (c) Microsoft Corporation. All rights reserved.
// Licensed under the MIT License.

using System.Threading;
using System.Threading.Tasks;

namespace Azure.ResourceManager.Core
{
    /// <summary>
    /// Base class for all operations over a resource.
    /// </summary>
    public abstract class ResourceOperationsBase : OperationsBase
    {
        /// <summary>
        /// Initializes a new instance of the <see cref="ResourceOperationsBase"/> class.
        /// </summary>
        /// <param name="context">The client parameters to use in these operations.</param>
        /// <param name="id">The identifier of the resource that is the target of operations.</param>
        /// <param name="options">Client options to be used for these operations.</param>
        public ResourceOperationsBase(ArmClientContext context, ResourceIdentifier id, ArmClientOptions options = default)
            : base(context, id, options)
        {
        }

        /// <summary>
        /// Initializes a new instance of the <see cref="ResourceOperationsBase"/> class.
        /// </summary>
        /// <param name="context">The client parameters to use in these operations.</param>
        /// <param name="resource">The resource that is the target of operations.</param>
        /// <param name="options">Client options to be used for these operations.</param>
        public ResourceOperationsBase(ArmClientContext context, Resource resource, ArmClientOptions options = default)
            : this(context, resource.Id, options)
        {
        }
    }


    /// <summary>
    /// Base class for all operations over a resource
    /// </summary>
    /// <typeparam name="TOperations">The type implementing operations over the resource</typeparam>
    [System.Diagnostics.CodeAnalysis.SuppressMessage("StyleCop.CSharp.MaintainabilityRules", "SA1402:File may only contain a single type", Justification = "Types differ by type argument only")]
    public abstract class ResourceOperationsBase<TOperations> : ResourceOperationsBase
        where TOperations : ResourceOperationsBase<TOperations>
    {
        /// <summary>
        /// Initializes a new instance of the <see cref="ResourceOperationsBase{TOperations}"/> class.
        /// </summary>
        /// <param name="genericOperations">Generic ARMResourceOperations for this resource type</param>
        public ResourceOperationsBase(ArmResourceOperations genericOperations)
            : this(genericOperations.ClientContext, genericOperations.Id, genericOperations.ClientOptions)
        {
        }

<<<<<<< HEAD
        /// <summary>
        /// Initializes a new instance of the <see cref="ResourceOperationsBase{TOperations}"/> class.
        /// </summary>
        /// <param name="context">The http client context for these operations</param>
        /// <param name="id">The resource Id of this resource</param>
        /// <param name="clientOptions">Client options that should apply to these operations</param>
        public ResourceOperationsBase(ArmClientContext context, ResourceIdentifier id, ArmClientOptions clientOptions)
            : this(context, new ArmResourceData(id), clientOptions)
        {
        }

        /// <summary>
        /// Initializes a new instance of the <see cref="ResourceOperationsBase{TOperations}"/> class.
        /// </summary>
        /// <param name="context">The http client context for these operations</param>
        /// <param name="resource">The object corresponding to this resource</param>
        /// <param name="clientOptions">Client options that should apply to these operations</param>
        public ResourceOperationsBase(ArmClientContext context, Resource resource, ArmClientOptions clientOptions)
=======
        public ResourceOperationsBase(AzureResourceManagerClientContext context, ResourceIdentifier id, AzureResourceManagerClientOptions clientOptions)
            : this(context, new ArmResource(id), clientOptions)
        {
        }

        public ResourceOperationsBase(AzureResourceManagerClientContext context, Resource resource, AzureResourceManagerClientOptions clientOptions)
>>>>>>> 68300089
            : base(context, resource, clientOptions)
        {
        }

        /// <summary>
        /// Get details for this resource from the service.  This call will block until a response is returne from the service
        /// </summary>
        /// <returns>An Http response with the operations for this resource</returns>
        public abstract ArmResponse<TOperations> Get();

        /// <summary>
        /// Get details for thsi resource from the service.  This call returns a Task, which can  be used to control waiting
        /// for a response from the service.
        /// </summary>
        /// <param name="cancellationToken">A token to allow the caller to cancel the call to the service.</param>
        /// <returns>A Task that is complete when a response is returned from the service.  The task yields the operations
        /// over this resource when complete.</returns>
        public abstract Task<ArmResponse<TOperations>> GetAsync(CancellationToken cancellationToken = default);
    }
}<|MERGE_RESOLUTION|>--- conflicted
+++ resolved
@@ -52,14 +52,13 @@
         {
         }
 
-<<<<<<< HEAD
         /// <summary>
         /// Initializes a new instance of the <see cref="ResourceOperationsBase{TOperations}"/> class.
         /// </summary>
         /// <param name="context">The http client context for these operations</param>
         /// <param name="id">The resource Id of this resource</param>
         /// <param name="clientOptions">Client options that should apply to these operations</param>
-        public ResourceOperationsBase(ArmClientContext context, ResourceIdentifier id, ArmClientOptions clientOptions)
+        public ResourceOperationsBase(AzureResourceManagerClientContext context, ResourceIdentifier id, AzureResourceManagerClientOptions clientOptions)
             : this(context, new ArmResourceData(id), clientOptions)
         {
         }
@@ -70,15 +69,7 @@
         /// <param name="context">The http client context for these operations</param>
         /// <param name="resource">The object corresponding to this resource</param>
         /// <param name="clientOptions">Client options that should apply to these operations</param>
-        public ResourceOperationsBase(ArmClientContext context, Resource resource, ArmClientOptions clientOptions)
-=======
-        public ResourceOperationsBase(AzureResourceManagerClientContext context, ResourceIdentifier id, AzureResourceManagerClientOptions clientOptions)
-            : this(context, new ArmResource(id), clientOptions)
-        {
-        }
-
         public ResourceOperationsBase(AzureResourceManagerClientContext context, Resource resource, AzureResourceManagerClientOptions clientOptions)
->>>>>>> 68300089
             : base(context, resource, clientOptions)
         {
         }
