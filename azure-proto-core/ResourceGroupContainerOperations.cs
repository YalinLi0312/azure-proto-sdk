--- conflicted
+++ resolved
@@ -47,20 +47,12 @@
 
         public Pageable<ResourceClientBase<PhResourceGroup>> ListResourceGroups(CancellationToken cancellationToken = default(CancellationToken))
         {
-<<<<<<< HEAD
-            return new PhWrappingPageable<ResourceGroup, ResourceOperations<PhResourceGroup>>(Operations.List(null, null, cancellationToken), s => ResourceGroup(new PhResourceGroup(s)));
-=======
-            return new WrappingPageable<ResourceGroup, ResourceClientBase<PhResourceGroup>>(Operations.List(null, null, cancellationToken), s => ResourceGroup(new PhResourceGroup(s)));
->>>>>>> fdad31ff
+            return new PhWrappingPageable<ResourceGroup, ResourceClientBase<PhResourceGroup>>(Operations.List(null, null, cancellationToken), s => ResourceGroup(new PhResourceGroup(s)));
         }
 
         public AsyncPageable<ResourceClientBase<PhResourceGroup>> ListResourceGroupsAsync(CancellationToken cancellationToken = default(CancellationToken))
         {
-<<<<<<< HEAD
-            return new PhWrappingAsyncPageable<ResourceGroup, ResourceOperations<PhResourceGroup>>(Operations.ListAsync(null, null, cancellationToken), s => ResourceGroup(new PhResourceGroup(s)));
-=======
-            return new WrappingAsyncPageable<ResourceGroup, ResourceClientBase<PhResourceGroup>>(Operations.ListAsync(null, null, cancellationToken), s => ResourceGroup(new PhResourceGroup(s)));
->>>>>>> fdad31ff
+            return new PhWrappingAsyncPageable<ResourceGroup, ResourceClientBase<PhResourceGroup>>(Operations.ListAsync(null, null, cancellationToken), s => ResourceGroup(new PhResourceGroup(s)));
         }
 
         internal ResourceGroupsOperations Operations => GetClient<ResourcesManagementClient>((uri, cred) => new ResourcesManagementClient(uri, Context.Subscription, cred)).ResourceGroups;
