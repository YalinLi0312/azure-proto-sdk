--- conflicted
+++ resolved
@@ -10,28 +10,20 @@
         where TResource : Resource
         where TOperations : ResourceOperationsBase<TOperations, TResource>
     {
-<<<<<<< HEAD
-        public ResourceOperationsBase(ArmResourceOperations genericOperations) : this(genericOperations.ClientContext, genericOperations.Id, genericOperations.ClientOptions) { }
-
-        public ResourceOperationsBase(ArmClientContext context, ResourceIdentifier id, ArmClientOptions clientOptions) : this(context, new ArmResource(id), clientOptions) { }
-
-        public ResourceOperationsBase(ArmClientContext context, Resource resource, ArmClientOptions clientOptions) : base(context, resource, clientOptions) { }
-=======
         public ResourceOperationsBase(ArmResourceOperations genericOperations)
-            : this(genericOperations.ClientContext, genericOperations.Id)
+            : this(genericOperations.ClientContext, genericOperations.Id, genericOperations.ClientOption)
         {
         }
 
-        public ResourceOperationsBase(ArmClientContext context, ResourceIdentifier id)
-            : this(context, new ArmResource(id))
+        public ResourceOperationsBase(ArmClientContext context, ResourceIdentifier id, ArmClientOptions clientOptions)
+            : this(context, new ArmResource(id), clientOptions)
         {
         }
 
-        public ResourceOperationsBase(ArmClientContext context, Resource resource)
-            : base(context, resource)
+        public ResourceOperationsBase(ArmClientContext context, Resource resource, ArmClientOptions clientOptions)
+            : base(context, resource, clientOptions)
         {
         }
->>>>>>> 555557e4
 
         public abstract ArmResponse<TOperations> Get();
 
