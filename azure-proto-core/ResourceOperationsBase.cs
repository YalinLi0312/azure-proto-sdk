--- conflicted
+++ resolved
@@ -20,7 +20,6 @@
 
         public ResourceOperationsBase(OperationsBase parent, Resource context) : base(parent, context)
         {
-<<<<<<< HEAD
             Resource = context;
         }
 
@@ -41,43 +40,16 @@
 
         public virtual bool HasModel { 
             get 
-=======
-            var tracked = context as TrackedResource;
-            if (tracked != null)
->>>>>>> 1d8c4774
             {
                 var model = Resource as T;
                 return model != null;
             }
         }
 
-        public virtual T Model
-        {
-            get
-            {
-                return Resource as T;
-            }
-        }
+        protected virtual Resource Resource { get; set; }
 
-        public async virtual Task<T> GetModelIfNewerAsync(CancellationToken cancellationToken = default)
-        {
-            if (HasModel)
-            {
-                return Model;
-            }
-
-            return (await GetAsync(cancellationToken)).Value.Model;
-        }
-
-        public virtual T GetModelIfNewer()
-        {
-            if (HasModel)
-            {
-                return Model;
-            }
-
-            return Get().Value.Model;
-        }
+        public virtual ResourceIdentifier Context { get; }
+        public virtual Resource Resource { get; }
 
         public abstract Response<ResourceOperationsBase<T>> Get();
         public abstract Task<Response<ResourceOperationsBase<T>>> GetAsync(CancellationToken cancellationToken = default);
