<<<<<<< HEAD
﻿namespace azure_proto_core
=======
﻿// Copyright (c) Microsoft Corporation. All rights reserved.
// Licensed under the MIT License.

using System;
using System.Collections.Generic;
using System.Linq;
using System.Runtime.CompilerServices;
using System.Threading;
using System.Threading.Tasks;
using Azure;
using Azure.Core;
using Azure.Identity;
using Azure.ResourceManager.Resources;
using Azure.ResourceManager.Resources.Models;
using azure_proto_core.Adapters;

namespace azure_proto_core
>>>>>>> 555557e4
{
    using System;
    using System.Collections.Generic;
    using System.Linq;
    using System.Runtime.CompilerServices;
    using System.Threading;
    using System.Threading.Tasks;
    using Azure;
    using Azure.Core;
    using Azure.Identity;
    using Azure.ResourceManager.Resources;
    using Azure.ResourceManager.Resources.Models;
    using azure_proto_core.Adapters;

    /// <summary>
    ///     The entry point for all ARM clients.  Note that, we may not want to take a dirrect dependency on Azure.Identity, so
    ///     we may make the
    ///     credential required.
    ///     TODO: What is appropriate naming for ArmClient , given that we would not liek to make distinctions between data and
    ///     management.
    /// </summary>
    public class ArmClient
    {
        internal static readonly string DefaultUri = "https://management.azure.com";

<<<<<<< HEAD
        public Dictionary<string, string> ApiVersionOverrides { get; private set; }

        public ArmClient()
            : this(new Uri(DefaultUri), new DefaultAzureCredential(), null, new ArmClientOptions()) { }

        public ArmClient(string defaultSubscriptionId)
            : this(new Uri(DefaultUri), new DefaultAzureCredential(), defaultSubscriptionId, new ArmClientOptions()) { }

        public ArmClient(TokenCredential credential, string defaultSubscriptionId)
            : this(new Uri(DefaultUri), credential, defaultSubscriptionId, new ArmClientOptions()) { }

        public ArmClient(Uri baseUri, TokenCredential credential)
            : this(baseUri, credential, null, new ArmClientOptions()) { }
=======
        public ArmClient()
            : this(new Uri(DefaultUri), new DefaultAzureCredential(), null, new ArmClientOptions())
        {
        }

        public ArmClient(string defaultSubscriptionId)
            : this(new Uri(DefaultUri), new DefaultAzureCredential(), defaultSubscriptionId, new ArmClientOptions())
        {
        }

        public ArmClient(TokenCredential credential, string defaultSubscriptionId)
            : this(new Uri(DefaultUri), credential, defaultSubscriptionId, new ArmClientOptions())
        {
        }
>>>>>>> 555557e4

        public ArmClient(Uri baseUri, TokenCredential credential)
            : this(baseUri, credential, null, new ArmClientOptions())
        {
        }

        public ArmClient(
            Uri baseUri,
            TokenCredential credential,
            string defaultSubscriptionId,
            ArmClientOptions options)
        {
            ClientContext = new ArmClientContext(baseUri, credential);
            defaultSubscriptionId ??= GetDefaultSubscription().ConfigureAwait(false).GetAwaiter().GetResult();
            DefaultSubscription = new SubscriptionOperations(
                ClientContext,
                new ResourceIdentifier($"/subscriptions/{defaultSubscriptionId}"));
            ApiVersionOverrides = new Dictionary<string, string>();
            ClientOptions = options;
        }

        public Dictionary<string, string> ApiVersionOverrides { get; }

        public ArmClientOptions ClientOptions { get; }

        public SubscriptionOperations DefaultSubscription { get; }

        internal virtual ArmClientContext ClientContext { get; }

<<<<<<< HEAD
        public SubscriptionOperations Subscription(SubscriptionData subscription) => new SubscriptionOperations(this.ClientContext, subscription);
=======
        internal SubscriptionsOperations SubscriptionsClient =>
            GetResourcesClient(Guid.NewGuid().ToString()).Subscriptions;

        public SubscriptionOperations Subscription(PhSubscriptionModel subscription)
        {
            return new SubscriptionOperations(ClientContext, subscription);
        }
>>>>>>> 555557e4

        /// <summary>
        /// </summary>
        /// <param name="subscription"></param>
        /// <returns></returns>
        public SubscriptionOperations Subscription(ResourceIdentifier subscription)
        {
            return new SubscriptionOperations(ClientContext, subscription);
        }

        public SubscriptionOperations Subscription(string subscription)
        {
            return new SubscriptionOperations(ClientContext, subscription);
        }

        public AsyncPageable<SubscriptionOperations> ListSubscriptionsAsync(CancellationToken token = default)
        {
<<<<<<< HEAD
            return new PhWrappingAsyncPageable<Subscription, SubscriptionOperations>(SubscriptionsClient.ListAsync(token), s => new SubscriptionOperations(this.ClientContext, new SubscriptionData(s)));
=======
            return new PhWrappingAsyncPageable<Subscription, SubscriptionOperations>(
                SubscriptionsClient.ListAsync(token),
                s => new SubscriptionOperations(ClientContext, new PhSubscriptionModel(s)));
>>>>>>> 555557e4
        }

        public Pageable<SubscriptionOperations> ListSubscriptions(CancellationToken token = default)
        {
<<<<<<< HEAD
            return new PhWrappingPageable<Subscription, SubscriptionOperations>(SubscriptionsClient.List(token), s => new SubscriptionOperations(this.ClientContext, new SubscriptionData(s)));
        }

        public AsyncPageable<LocationData> ListLocationsAsync(string subscriptionId = null, CancellationToken token = default(CancellationToken))
=======
            return new PhWrappingPageable<Subscription, SubscriptionOperations>(
                SubscriptionsClient.List(token),
                s => new SubscriptionOperations(ClientContext, new PhSubscriptionModel(s)));
        }

        public AsyncPageable<PhLocation> ListLocationsAsync(
            string subscriptionId = null,
            CancellationToken token = default)
>>>>>>> 555557e4
        {
            async Task<AsyncPageable<LocationData>> PageableFunc()
            {
                if (string.IsNullOrWhiteSpace(subscriptionId))
                {
                    subscriptionId = await GetDefaultSubscription(token);
<<<<<<< HEAD
=======

>>>>>>> 555557e4
                    if (subscriptionId == null)
                    {
                        throw new InvalidOperationException("Please select a default subscription");
                    }
                }

<<<<<<< HEAD
                return new PhWrappingAsyncPageable<Azure.ResourceManager.Resources.Models.Location, LocationData>(SubscriptionsClient.ListLocationsAsync(subscriptionId, token), s => new LocationData(s));
            }

            return new PhTaskDeferringAsyncPageable<LocationData>(PageableFunc);
        }

        public Pageable<LocationData> ListLocations(string subscriptionId = null, CancellationToken cancellationToken = default(CancellationToken))
=======
                return new PhWrappingAsyncPageable<Azure.ResourceManager.Resources.Models.Location, PhLocation>(
                    SubscriptionsClient.ListLocationsAsync(subscriptionId, token),
                    s => new PhLocation(s));
            }

            return new PhTaskDeferringAsyncPageable<PhLocation>(PageableFunc);
        }

        public Pageable<PhLocation> ListLocations(
            string subscriptionId = null,
            CancellationToken cancellationToken = default)
>>>>>>> 555557e4
        {
            if (string.IsNullOrWhiteSpace(subscriptionId))
            {
                subscriptionId = GetDefaultSubscription(cancellationToken).ConfigureAwait(false).GetAwaiter()
                    .GetResult();

                if (subscriptionId == null)
                {
                    throw new InvalidOperationException("Please select a default subscription");
                }
            }

<<<<<<< HEAD
            return new PhWrappingPageable<Azure.ResourceManager.Resources.Models.Location, LocationData>(SubscriptionsClient.ListLocations(subscriptionId, cancellationToken), s => new LocationData(s));
        }

        public async IAsyncEnumerable<Location> ListAvailableLocationsAsync(ResourceType resourceType, [EnumeratorCancellation] CancellationToken cancellationToken = default(CancellationToken))
        {
            var subscriptionId = await GetDefaultSubscription(cancellationToken);
=======
            return new PhWrappingPageable<Azure.ResourceManager.Resources.Models.Location, PhLocation>(
                SubscriptionsClient.ListLocations(subscriptionId, cancellationToken),
                s => new PhLocation(s));
        }

        public async IAsyncEnumerable<Location> ListAvailableLocationsAsync(
            ResourceType resourceType,
            [EnumeratorCancellation] CancellationToken cancellationToken = default)
        {
            var subscriptionId = await GetDefaultSubscription(cancellationToken);

>>>>>>> 555557e4
            if (subscriptionId == null)
            {
                throw new InvalidOperationException("Please select a default subscription");
            }

            await foreach (var location in ListAvailableLocationsAsync(subscriptionId, resourceType, cancellationToken))
            {
                yield return location;
            }
        }

<<<<<<< HEAD
        public async IAsyncEnumerable<Location> ListAvailableLocationsAsync(string subscription, ResourceType resourceType, [EnumeratorCancellation] CancellationToken cancellationToken = default(CancellationToken))
=======
        public async IAsyncEnumerable<Location> ListAvailableLocationsAsync(
            string subscription,
            ResourceType resourceType,
            [EnumeratorCancellation] CancellationToken cancellationToken = default)
>>>>>>> 555557e4
        {
            await foreach (var provider in GetResourcesClient(subscription).Providers
                .ListAsync(expand: "metadata", cancellationToken: cancellationToken)
                .WithCancellation(cancellationToken))
            {
                if (string.Equals(
                    provider.Namespace,
                    resourceType?.Namespace,
                    StringComparison.InvariantCultureIgnoreCase))
                {
                    var foundResource = provider.ResourceTypes.FirstOrDefault(p => resourceType.Equals(p.ResourceType));

                    foreach (var location in foundResource.Locations)
                    {
                        yield return new Location(location);
                    }
                }
            }
        }

<<<<<<< HEAD
        public IEnumerable<Location> ListAvailableLocations(ResourceType resourceType, CancellationToken cancellationToken = default(CancellationToken))
=======
        public IEnumerable<Location> ListAvailableLocations(
            ResourceType resourceType,
            CancellationToken cancellationToken = default)
>>>>>>> 555557e4
        {
            var subscription = GetDefaultSubscription().ConfigureAwait(false).GetAwaiter().GetResult();

            return ListAvailableLocations(subscription, resourceType, cancellationToken);
        }

<<<<<<< HEAD
        public IEnumerable<Location> ListAvailableLocations(string subscription, ResourceType resourceType, CancellationToken cancellationToken = default(CancellationToken))
=======
        public IEnumerable<Location> ListAvailableLocations(
            string subscription,
            ResourceType resourceType,
            CancellationToken cancellationToken = default)
>>>>>>> 555557e4
        {
            return GetResourcesClient(subscription).Providers
                .List(expand: "metadata", cancellationToken: cancellationToken)
                .FirstOrDefault(
                    p =>
                        string.Equals(
                            p.Namespace,
                            resourceType?.Namespace,
                            StringComparison.InvariantCultureIgnoreCase))
                .ResourceTypes.FirstOrDefault(r => resourceType.Equals(r.ResourceType))
                .Locations.Select(l => new Location(l));
        }

        public ResourceGroupOperations ResourceGroup(string subscription, string resourceGroup)
        {
            return new ResourceGroupOperations(
                ClientContext,
                $"/subscriptions/{subscription}/resourceGroups/{resourceGroup}");
        }

        public ResourceGroupOperations ResourceGroup(ResourceIdentifier resourceGroup)
        {
            return new ResourceGroupOperations(ClientContext, resourceGroup);
        }

<<<<<<< HEAD
        public ResourceGroupOperations ResourceGroup(ResourceGroupData resourceGroup)
=======
        public ResourceGroupOperations ResourceGroup(PhResourceGroup resourceGroup)
>>>>>>> 555557e4
        {
            return new ResourceGroupOperations(ClientContext, resourceGroup.Id);
        }

        public T GetResourceOperationsBase<T>(TrackedResource resource)
            where T : TrackedResource
        {
            return Activator.CreateInstance(typeof(T), ClientContext, resource) as T;
        }

        public T GetResourceOperationsBase<T>(ResourceIdentifier resource)
            where T : OperationsBase
        {
            return Activator.CreateInstance(typeof(T), ClientContext, resource) as T;
        }

        public T GetResourceOperationsBase<T>(string subscription, string resourceGroup, string name)
            where T : OperationsBase
        {
            return null;
        }

<<<<<<< HEAD
        public ArmResponse<TOperations> CreateResource<TContainer, TOperations, TResource>(string subscription, string resourceGroup, string name, TResource model, Location location = default)
=======
        public ArmResponse<TOperations> CreateResource<TContainer, TOperations, TResource>(
            string subscription,
            string resourceGroup,
            string name,
            TResource model,
            Location location = default)
>>>>>>> 555557e4
            where TResource : TrackedResource
            where TOperations : ResourceOperationsBase<TOperations, TResource>
            where TContainer : ResourceContainerOperations<TOperations, TResource>
        {
            if (location == null)
            {
                location = Location.Default;
            }

            var container = Activator.CreateInstance(
                    typeof(TContainer),
                    ClientContext,
                    new ArmResource($"/subscriptions/{subscription}/resourceGroups/{resourceGroup}", location)) as
                TContainer;

            return container.Create(name, model);
        }

        /// <summary>
        ///     Fill in the default subscription in the simple case (passed in, or only one subscription available)
        /// </summary>
        /// <param name="token"></param>
        /// <returns></returns>
        internal async Task<string> GetDefaultSubscription(CancellationToken token = default)
        {
<<<<<<< HEAD
            string sub = DefaultSubscription?.Id?.Subscription;
            if (sub == null)
=======
            var sub = DefaultSubscription?.Id?.Subscription;
            if (null == sub)
>>>>>>> 555557e4
            {
                var subs = ListSubscriptionsAsync(token).GetAsyncEnumerator();
                if (await subs.MoveNextAsync())
                {
                    if (subs.Current != null)
                    {
                        sub = subs.Current.Id.Subscription;
                    }
                }
            }

            return sub;
        }

        internal ResourcesManagementClient GetResourcesClient(string subscription)
        {
            return ClientContext.GetClient(
                (uri, credential) =>
                    new ResourcesManagementClient(uri, subscription, credential));
        }
    }
}<|MERGE_RESOLUTION|>--- conflicted
+++ resolved
@@ -1,6 +1,3 @@
-<<<<<<< HEAD
-﻿namespace azure_proto_core
-=======
 ﻿// Copyright (c) Microsoft Corporation. All rights reserved.
 // Licensed under the MIT License.
 
@@ -17,22 +14,6 @@
 using Azure.ResourceManager.Resources.Models;
 using azure_proto_core.Adapters;
 
-namespace azure_proto_core
->>>>>>> 555557e4
-{
-    using System;
-    using System.Collections.Generic;
-    using System.Linq;
-    using System.Runtime.CompilerServices;
-    using System.Threading;
-    using System.Threading.Tasks;
-    using Azure;
-    using Azure.Core;
-    using Azure.Identity;
-    using Azure.ResourceManager.Resources;
-    using Azure.ResourceManager.Resources.Models;
-    using azure_proto_core.Adapters;
-
     /// <summary>
     ///     The entry point for all ARM clients.  Note that, we may not want to take a dirrect dependency on Azure.Identity, so
     ///     we may make the
@@ -44,21 +25,6 @@
     {
         internal static readonly string DefaultUri = "https://management.azure.com";
 
-<<<<<<< HEAD
-        public Dictionary<string, string> ApiVersionOverrides { get; private set; }
-
-        public ArmClient()
-            : this(new Uri(DefaultUri), new DefaultAzureCredential(), null, new ArmClientOptions()) { }
-
-        public ArmClient(string defaultSubscriptionId)
-            : this(new Uri(DefaultUri), new DefaultAzureCredential(), defaultSubscriptionId, new ArmClientOptions()) { }
-
-        public ArmClient(TokenCredential credential, string defaultSubscriptionId)
-            : this(new Uri(DefaultUri), credential, defaultSubscriptionId, new ArmClientOptions()) { }
-
-        public ArmClient(Uri baseUri, TokenCredential credential)
-            : this(baseUri, credential, null, new ArmClientOptions()) { }
-=======
         public ArmClient()
             : this(new Uri(DefaultUri), new DefaultAzureCredential(), null, new ArmClientOptions())
         {
@@ -73,7 +39,6 @@
             : this(new Uri(DefaultUri), credential, defaultSubscriptionId, new ArmClientOptions())
         {
         }
->>>>>>> 555557e4
 
         public ArmClient(Uri baseUri, TokenCredential credential)
             : this(baseUri, credential, null, new ArmClientOptions())
@@ -103,17 +68,13 @@
 
         internal virtual ArmClientContext ClientContext { get; }
 
-<<<<<<< HEAD
-        public SubscriptionOperations Subscription(SubscriptionData subscription) => new SubscriptionOperations(this.ClientContext, subscription);
-=======
         internal SubscriptionsOperations SubscriptionsClient =>
             GetResourcesClient(Guid.NewGuid().ToString()).Subscriptions;
 
-        public SubscriptionOperations Subscription(PhSubscriptionModel subscription)
+        public SubscriptionOperations Subscription(SubscriptionData subscription)
         {
             return new SubscriptionOperations(ClientContext, subscription);
         }
->>>>>>> 555557e4
 
         /// <summary>
         /// </summary>
@@ -131,69 +92,45 @@
 
         public AsyncPageable<SubscriptionOperations> ListSubscriptionsAsync(CancellationToken token = default)
         {
-<<<<<<< HEAD
-            return new PhWrappingAsyncPageable<Subscription, SubscriptionOperations>(SubscriptionsClient.ListAsync(token), s => new SubscriptionOperations(this.ClientContext, new SubscriptionData(s)));
-=======
             return new PhWrappingAsyncPageable<Subscription, SubscriptionOperations>(
                 SubscriptionsClient.ListAsync(token),
-                s => new SubscriptionOperations(ClientContext, new PhSubscriptionModel(s)));
->>>>>>> 555557e4
+                s => new SubscriptionOperations(ClientContext, new SubscriptionData(s)));
         }
 
         public Pageable<SubscriptionOperations> ListSubscriptions(CancellationToken token = default)
         {
-<<<<<<< HEAD
-            return new PhWrappingPageable<Subscription, SubscriptionOperations>(SubscriptionsClient.List(token), s => new SubscriptionOperations(this.ClientContext, new SubscriptionData(s)));
-        }
-
-        public AsyncPageable<LocationData> ListLocationsAsync(string subscriptionId = null, CancellationToken token = default(CancellationToken))
-=======
             return new PhWrappingPageable<Subscription, SubscriptionOperations>(
                 SubscriptionsClient.List(token),
-                s => new SubscriptionOperations(ClientContext, new PhSubscriptionModel(s)));
-        }
-
-        public AsyncPageable<PhLocation> ListLocationsAsync(
+                s => new SubscriptionOperations(ClientContext, new SubscriptionData(s)));
+        }
+
+        public AsyncPageable<LocationData> ListLocationsAsync(
             string subscriptionId = null,
             CancellationToken token = default)
->>>>>>> 555557e4
         {
             async Task<AsyncPageable<LocationData>> PageableFunc()
             {
                 if (string.IsNullOrWhiteSpace(subscriptionId))
                 {
                     subscriptionId = await GetDefaultSubscription(token);
-<<<<<<< HEAD
-=======
-
->>>>>>> 555557e4
+
                     if (subscriptionId == null)
                     {
                         throw new InvalidOperationException("Please select a default subscription");
                     }
                 }
 
-<<<<<<< HEAD
-                return new PhWrappingAsyncPageable<Azure.ResourceManager.Resources.Models.Location, LocationData>(SubscriptionsClient.ListLocationsAsync(subscriptionId, token), s => new LocationData(s));
+                return new PhWrappingAsyncPageable<Azure.ResourceManager.Resources.Models.Location, LocationData>(
+                    SubscriptionsClient.ListLocationsAsync(subscriptionId, token),
+                    s => new LocationData(s));
             }
 
             return new PhTaskDeferringAsyncPageable<LocationData>(PageableFunc);
         }
 
-        public Pageable<LocationData> ListLocations(string subscriptionId = null, CancellationToken cancellationToken = default(CancellationToken))
-=======
-                return new PhWrappingAsyncPageable<Azure.ResourceManager.Resources.Models.Location, PhLocation>(
-                    SubscriptionsClient.ListLocationsAsync(subscriptionId, token),
-                    s => new PhLocation(s));
-            }
-
-            return new PhTaskDeferringAsyncPageable<PhLocation>(PageableFunc);
-        }
-
-        public Pageable<PhLocation> ListLocations(
+        public Pageable<LocationData> ListLocations(
             string subscriptionId = null,
             CancellationToken cancellationToken = default)
->>>>>>> 555557e4
         {
             if (string.IsNullOrWhiteSpace(subscriptionId))
             {
@@ -206,17 +143,9 @@
                 }
             }
 
-<<<<<<< HEAD
-            return new PhWrappingPageable<Azure.ResourceManager.Resources.Models.Location, LocationData>(SubscriptionsClient.ListLocations(subscriptionId, cancellationToken), s => new LocationData(s));
-        }
-
-        public async IAsyncEnumerable<Location> ListAvailableLocationsAsync(ResourceType resourceType, [EnumeratorCancellation] CancellationToken cancellationToken = default(CancellationToken))
-        {
-            var subscriptionId = await GetDefaultSubscription(cancellationToken);
-=======
-            return new PhWrappingPageable<Azure.ResourceManager.Resources.Models.Location, PhLocation>(
+            return new PhWrappingPageable<Azure.ResourceManager.Resources.Models.Location, LocationData>(
                 SubscriptionsClient.ListLocations(subscriptionId, cancellationToken),
-                s => new PhLocation(s));
+                s => new LocationData(s));
         }
 
         public async IAsyncEnumerable<Location> ListAvailableLocationsAsync(
@@ -225,7 +154,6 @@
         {
             var subscriptionId = await GetDefaultSubscription(cancellationToken);
 
->>>>>>> 555557e4
             if (subscriptionId == null)
             {
                 throw new InvalidOperationException("Please select a default subscription");
@@ -237,14 +165,10 @@
             }
         }
 
-<<<<<<< HEAD
-        public async IAsyncEnumerable<Location> ListAvailableLocationsAsync(string subscription, ResourceType resourceType, [EnumeratorCancellation] CancellationToken cancellationToken = default(CancellationToken))
-=======
         public async IAsyncEnumerable<Location> ListAvailableLocationsAsync(
             string subscription,
             ResourceType resourceType,
             [EnumeratorCancellation] CancellationToken cancellationToken = default)
->>>>>>> 555557e4
         {
             await foreach (var provider in GetResourcesClient(subscription).Providers
                 .ListAsync(expand: "metadata", cancellationToken: cancellationToken)
@@ -265,27 +189,19 @@
             }
         }
 
-<<<<<<< HEAD
-        public IEnumerable<Location> ListAvailableLocations(ResourceType resourceType, CancellationToken cancellationToken = default(CancellationToken))
-=======
         public IEnumerable<Location> ListAvailableLocations(
             ResourceType resourceType,
             CancellationToken cancellationToken = default)
->>>>>>> 555557e4
         {
             var subscription = GetDefaultSubscription().ConfigureAwait(false).GetAwaiter().GetResult();
 
             return ListAvailableLocations(subscription, resourceType, cancellationToken);
         }
 
-<<<<<<< HEAD
-        public IEnumerable<Location> ListAvailableLocations(string subscription, ResourceType resourceType, CancellationToken cancellationToken = default(CancellationToken))
-=======
         public IEnumerable<Location> ListAvailableLocations(
             string subscription,
             ResourceType resourceType,
             CancellationToken cancellationToken = default)
->>>>>>> 555557e4
         {
             return GetResourcesClient(subscription).Providers
                 .List(expand: "metadata", cancellationToken: cancellationToken)
@@ -311,11 +227,7 @@
             return new ResourceGroupOperations(ClientContext, resourceGroup);
         }
 
-<<<<<<< HEAD
         public ResourceGroupOperations ResourceGroup(ResourceGroupData resourceGroup)
-=======
-        public ResourceGroupOperations ResourceGroup(PhResourceGroup resourceGroup)
->>>>>>> 555557e4
         {
             return new ResourceGroupOperations(ClientContext, resourceGroup.Id);
         }
@@ -338,16 +250,12 @@
             return null;
         }
 
-<<<<<<< HEAD
-        public ArmResponse<TOperations> CreateResource<TContainer, TOperations, TResource>(string subscription, string resourceGroup, string name, TResource model, Location location = default)
-=======
         public ArmResponse<TOperations> CreateResource<TContainer, TOperations, TResource>(
             string subscription,
             string resourceGroup,
             string name,
             TResource model,
             Location location = default)
->>>>>>> 555557e4
             where TResource : TrackedResource
             where TOperations : ResourceOperationsBase<TOperations, TResource>
             where TContainer : ResourceContainerOperations<TOperations, TResource>
@@ -373,13 +281,8 @@
         /// <returns></returns>
         internal async Task<string> GetDefaultSubscription(CancellationToken token = default)
         {
-<<<<<<< HEAD
-            string sub = DefaultSubscription?.Id?.Subscription;
-            if (sub == null)
-=======
             var sub = DefaultSubscription?.Id?.Subscription;
             if (null == sub)
->>>>>>> 555557e4
             {
                 var subs = ListSubscriptionsAsync(token).GetAsyncEnumerator();
                 if (await subs.MoveNextAsync())
