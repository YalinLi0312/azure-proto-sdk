﻿// Copyright (c) Microsoft Corporation. All rights reserved.
// Licensed under the MIT License.

using System;
using System.Collections.Generic;
using System.Linq;
using System.Runtime.CompilerServices;
using System.Threading;
using System.Threading.Tasks;
using Azure;
using Azure.Core;
using Azure.Identity;
using Azure.ResourceManager.Resources;
using Azure.ResourceManager.Resources.Models;
using azure_proto_core.Adapters;

namespace azure_proto_core
{
    /// <summary>
    ///     The entry point for all ARM clients.  Note that, we may not want to take a dirrect dependency on Azure.Identity, so
    ///     we may make the
    ///     credential required.
    ///     TODO: What is appropriate naming for ArmClient , given that we would not liek to make distinctions between data and
    ///     management.
    /// </summary>
    public class ArmClient
    {
        internal static readonly string DefaultUri = "https://management.azure.com";

<<<<<<< HEAD
        public Dictionary<string, string> ApiVersionOverrides { get; private set; }

        public ArmClient(ArmClientOptions options = null) : this(new Uri(DefaultUri), new DefaultAzureCredential(), null, options ?? new ArmClientOptions()) { }

        public ArmClient(string defaultSubscriptionId, ArmClientOptions options = null) : this(new Uri(DefaultUri), new DefaultAzureCredential(), defaultSubscriptionId, options ?? new ArmClientOptions()) { }

        public ArmClient(TokenCredential credential, string defaultSubscriptionId, ArmClientOptions options = null) : this(new Uri(DefaultUri), credential, defaultSubscriptionId, options ?? new ArmClientOptions()) { }

        public ArmClient(Uri baseUri, TokenCredential credential, ArmClientOptions options = null) : this(baseUri, credential, null, options ?? new ArmClientOptions()) { }
=======
        public ArmClient()
            : this(new Uri(DefaultUri), new DefaultAzureCredential(), null, new ArmClientOptions())
        {
        }

        public ArmClient(string defaultSubscriptionId)
            : this(new Uri(DefaultUri), new DefaultAzureCredential(), defaultSubscriptionId, new ArmClientOptions())
        {
        }

        public ArmClient(TokenCredential credential, string defaultSubscriptionId)
            : this(new Uri(DefaultUri), credential, defaultSubscriptionId, new ArmClientOptions())
        {
        }
>>>>>>> 555557e4

        public ArmClient(Uri baseUri, TokenCredential credential)
            : this(baseUri, credential, null, new ArmClientOptions())
        {
        }

        public ArmClient(
            Uri baseUri,
            TokenCredential credential,
            string defaultSubscriptionId,
            ArmClientOptions options)
        {
            ClientOptions = options;
            ClientContext = new ArmClientContext(baseUri, credential);
            defaultSubscriptionId ??= GetDefaultSubscription().ConfigureAwait(false).GetAwaiter().GetResult();
<<<<<<< HEAD
            DefaultSubscription = new SubscriptionOperations(ClientContext, new ResourceIdentifier($"/subscriptions/{defaultSubscriptionId}"), options);
=======
            DefaultSubscription = new SubscriptionOperations(
                ClientContext,
                new ResourceIdentifier($"/subscriptions/{defaultSubscriptionId}"));
>>>>>>> 555557e4
            ApiVersionOverrides = new Dictionary<string, string>();
        }

        public Dictionary<string, string> ApiVersionOverrides { get; }

        public ArmClientOptions ClientOptions { get; }

        public SubscriptionOperations DefaultSubscription { get; }

        internal virtual ArmClientContext ClientContext { get; }

<<<<<<< HEAD
        public SubscriptionOperations Subscription(PhSubscriptionModel subscription) => new SubscriptionOperations(this.ClientContext, subscription, ClientOptions);
=======
        internal SubscriptionsOperations SubscriptionsClient =>
            GetResourcesClient(Guid.NewGuid().ToString()).Subscriptions;

        public SubscriptionOperations Subscription(PhSubscriptionModel subscription)
        {
            return new SubscriptionOperations(ClientContext, subscription);
        }
>>>>>>> 555557e4

        /// <summary>
        /// </summary>
        /// <param name="subscription"></param>
        /// <returns></returns>
<<<<<<< HEAD
        public SubscriptionOperations Subscription(ResourceIdentifier subscription) => new SubscriptionOperations(this.ClientContext, subscription, ClientOptions);

        public SubscriptionOperations Subscription(string subscription) => new SubscriptionOperations(this.ClientContext, subscription, ClientOptions);
=======
        public SubscriptionOperations Subscription(ResourceIdentifier subscription)
        {
            return new SubscriptionOperations(ClientContext, subscription);
        }

        public SubscriptionOperations Subscription(string subscription)
        {
            return new SubscriptionOperations(ClientContext, subscription);
        }

        public AsyncPageable<SubscriptionOperations> ListSubscriptionsAsync(CancellationToken token = default)
        {
            return new PhWrappingAsyncPageable<Subscription, SubscriptionOperations>(
                SubscriptionsClient.ListAsync(token),
                s => new SubscriptionOperations(ClientContext, new PhSubscriptionModel(s)));
        }
>>>>>>> 555557e4

        public SubscriptionContainerOperations Subscriptions()
        {
<<<<<<< HEAD
            return new SubscriptionContainerOperations(this.ClientContext, ClientOptions);
=======
            return new PhWrappingPageable<Subscription, SubscriptionOperations>(
                SubscriptionsClient.List(token),
                s => new SubscriptionOperations(ClientContext, new PhSubscriptionModel(s)));
>>>>>>> 555557e4
        }

        public AsyncPageable<PhLocation> ListLocationsAsync(
            string subscriptionId = null,
            CancellationToken token = default)
        {
            async Task<AsyncPageable<PhLocation>> PageableFunc()
            {
                if (string.IsNullOrWhiteSpace(subscriptionId))
                {
                    subscriptionId = await GetDefaultSubscription(token);

                    if (subscriptionId == null)
                    {
                        throw new InvalidOperationException("Please select a default subscription");
                    }
                }

                return new PhWrappingAsyncPageable<Azure.ResourceManager.Resources.Models.Location, PhLocation>(
                    SubscriptionsClient.ListLocationsAsync(subscriptionId, token),
                    s => new PhLocation(s));
            }

            return new PhTaskDeferringAsyncPageable<PhLocation>(PageableFunc);
        }

        public Pageable<PhLocation> ListLocations(
            string subscriptionId = null,
            CancellationToken cancellationToken = default)
        {
            if (string.IsNullOrWhiteSpace(subscriptionId))
            {
                subscriptionId = GetDefaultSubscription(cancellationToken).ConfigureAwait(false).GetAwaiter()
                    .GetResult();

                if (subscriptionId == null)
                {
                    throw new InvalidOperationException("Please select a default subscription");
                }
            }

            return new PhWrappingPageable<Azure.ResourceManager.Resources.Models.Location, PhLocation>(
                SubscriptionsClient.ListLocations(subscriptionId, cancellationToken),
                s => new PhLocation(s));
        }

        public async IAsyncEnumerable<Location> ListAvailableLocationsAsync(
            ResourceType resourceType,
            [EnumeratorCancellation] CancellationToken cancellationToken = default)
        {
            var subscriptionId = await GetDefaultSubscription(cancellationToken);

            if (subscriptionId == null)
            {
                throw new InvalidOperationException("Please select a default subscription");
            }

            await foreach (var location in ListAvailableLocationsAsync(subscriptionId, resourceType, cancellationToken))
            {
                yield return location;
            }
        }

        public async IAsyncEnumerable<Location> ListAvailableLocationsAsync(
            string subscription,
            ResourceType resourceType,
            [EnumeratorCancellation] CancellationToken cancellationToken = default)
        {
            await foreach (var provider in GetResourcesClient(subscription).Providers
                .ListAsync(expand: "metadata", cancellationToken: cancellationToken)
                .WithCancellation(cancellationToken))
            {
                if (string.Equals(
                    provider.Namespace,
                    resourceType?.Namespace,
                    StringComparison.InvariantCultureIgnoreCase))
                {
                    var foundResource = provider.ResourceTypes.FirstOrDefault(p => resourceType.Equals(p.ResourceType));

                    foreach (var location in foundResource.Locations)
                    {
                        yield return new Location(location);
                    }
                }
            }
        }

        public IEnumerable<Location> ListAvailableLocations(
            ResourceType resourceType,
            CancellationToken cancellationToken = default)
        {
            var subscription = GetDefaultSubscription().ConfigureAwait(false).GetAwaiter().GetResult();

            return ListAvailableLocations(subscription, resourceType, cancellationToken);
        }

        public IEnumerable<Location> ListAvailableLocations(
            string subscription,
            ResourceType resourceType,
            CancellationToken cancellationToken = default)
        {
            return GetResourcesClient(subscription).Providers
                .List(expand: "metadata", cancellationToken: cancellationToken)
                .FirstOrDefault(
                    p =>
                        string.Equals(
                            p.Namespace,
                            resourceType?.Namespace,
                            StringComparison.InvariantCultureIgnoreCase))
                .ResourceTypes.FirstOrDefault(r => resourceType.Equals(r.ResourceType))
                .Locations.Select(l => new Location(l));
        }

        public ResourceGroupOperations ResourceGroup(string subscription, string resourceGroup)
        {
<<<<<<< HEAD
            return new ResourceGroupOperations(this.ClientContext, $"/subscriptions/{subscription}/resourceGroups/{resourceGroup}", ClientOptions);
=======
            return new ResourceGroupOperations(
                ClientContext,
                $"/subscriptions/{subscription}/resourceGroups/{resourceGroup}");
>>>>>>> 555557e4
        }

        public ResourceGroupOperations ResourceGroup(ResourceIdentifier resourceGroup)
        {
<<<<<<< HEAD
            return new ResourceGroupOperations(this.ClientContext, resourceGroup, ClientOptions);
=======
            return new ResourceGroupOperations(ClientContext, resourceGroup);
>>>>>>> 555557e4
        }

        public ResourceGroupOperations ResourceGroup(PhResourceGroup resourceGroup)
        {
<<<<<<< HEAD
            return new ResourceGroupOperations(this.ClientContext, resourceGroup.Id, ClientOptions);
=======
            return new ResourceGroupOperations(ClientContext, resourceGroup.Id);
>>>>>>> 555557e4
        }

        public T GetResourceOperationsBase<T>(TrackedResource resource)
            where T : TrackedResource
        {
            return Activator.CreateInstance(typeof(T), ClientContext, resource) as T;
        }

        public T GetResourceOperationsBase<T>(ResourceIdentifier resource)
            where T : OperationsBase
        {
            return Activator.CreateInstance(typeof(T), ClientContext, resource) as T;
        }

        public T GetResourceOperationsBase<T>(string subscription, string resourceGroup, string name)
            where T : OperationsBase
        {
            return null;
        }

        public ArmResponse<TOperations> CreateResource<TContainer, TOperations, TResource>(
            string subscription,
            string resourceGroup,
            string name,
            TResource model,
            Location location = default)
            where TResource : TrackedResource
            where TOperations : ResourceOperationsBase<TOperations, TResource>
            where TContainer : ResourceContainerOperations<TOperations, TResource>
        {
            if (location == null)
            {
                location = Location.Default;
            }

            var container = Activator.CreateInstance(
                    typeof(TContainer),
                    ClientContext,
                    new ArmResource($"/subscriptions/{subscription}/resourceGroups/{resourceGroup}", location)) as
                TContainer;

            return container.Create(name, model);
        }

        /// <summary>
        ///     Fill in the default subscription in the simple case (passed in, or only one subscription available)
        /// </summary>
        /// <param name="token"></param>
        /// <returns></returns>
        internal async Task<string> GetDefaultSubscription(CancellationToken token = default)
        {
            var sub = DefaultSubscription?.Id?.Subscription;
            if (null == sub)
            {
               sub = await this.Subscriptions().GetDefaultSubscription();
            }

            return sub;
        }

        internal ResourcesManagementClient GetResourcesClient(string subscription)
        {
            return ClientContext.GetClient(
                (uri, credential) =>
                    new ResourcesManagementClient(uri, subscription, credential));
        }
    }
}<|MERGE_RESOLUTION|>--- conflicted
+++ resolved
@@ -27,32 +27,22 @@
     {
         internal static readonly string DefaultUri = "https://management.azure.com";
 
-<<<<<<< HEAD
-        public Dictionary<string, string> ApiVersionOverrides { get; private set; }
-
-        public ArmClient(ArmClientOptions options = null) : this(new Uri(DefaultUri), new DefaultAzureCredential(), null, options ?? new ArmClientOptions()) { }
-
-        public ArmClient(string defaultSubscriptionId, ArmClientOptions options = null) : this(new Uri(DefaultUri), new DefaultAzureCredential(), defaultSubscriptionId, options ?? new ArmClientOptions()) { }
-
-        public ArmClient(TokenCredential credential, string defaultSubscriptionId, ArmClientOptions options = null) : this(new Uri(DefaultUri), credential, defaultSubscriptionId, options ?? new ArmClientOptions()) { }
-
-        public ArmClient(Uri baseUri, TokenCredential credential, ArmClientOptions options = null) : this(baseUri, credential, null, options ?? new ArmClientOptions()) { }
-=======
         public ArmClient()
             : this(new Uri(DefaultUri), new DefaultAzureCredential(), null, new ArmClientOptions())
+        public ArmClient(ArmClientOptions options = null) : this(new Uri(DefaultUri), new DefaultAzureCredential(), null, options ?? new ArmClientOptions())
         {
         }
 
         public ArmClient(string defaultSubscriptionId)
+        public ArmClient(TokenCredential credential, string defaultSubscriptionId, ArmClientOptions options = null) : this(new Uri(DefaultUri), credential, defaultSubscriptionId, options ?? new ArmClientOptions()) { }
             : this(new Uri(DefaultUri), new DefaultAzureCredential(), defaultSubscriptionId, new ArmClientOptions())
         {
         }
 
-        public ArmClient(TokenCredential credential, string defaultSubscriptionId)
-            : this(new Uri(DefaultUri), credential, defaultSubscriptionId, new ArmClientOptions())
-        {
-        }
->>>>>>> 555557e4
+        public ArmClient(TokenCredential credential, string defaultSubscriptionId, ArmClientOptions options = null)
+            : this(new Uri(DefaultUri), credential, defaultSubscriptionId,  options ?? new ArmClientOptions())
+        {
+        }
 
         public ArmClient(Uri baseUri, TokenCredential credential)
             : this(baseUri, credential, null, new ArmClientOptions())
@@ -68,13 +58,9 @@
             ClientOptions = options;
             ClientContext = new ArmClientContext(baseUri, credential);
             defaultSubscriptionId ??= GetDefaultSubscription().ConfigureAwait(false).GetAwaiter().GetResult();
-<<<<<<< HEAD
-            DefaultSubscription = new SubscriptionOperations(ClientContext, new ResourceIdentifier($"/subscriptions/{defaultSubscriptionId}"), options);
-=======
             DefaultSubscription = new SubscriptionOperations(
                 ClientContext,
-                new ResourceIdentifier($"/subscriptions/{defaultSubscriptionId}"));
->>>>>>> 555557e4
+                new ResourceIdentifier($"/subscriptions/{defaultSubscriptionId}"), options);
             ApiVersionOverrides = new Dictionary<string, string>();
         }
 
@@ -86,9 +72,6 @@
 
         internal virtual ArmClientContext ClientContext { get; }
 
-<<<<<<< HEAD
-        public SubscriptionOperations Subscription(PhSubscriptionModel subscription) => new SubscriptionOperations(this.ClientContext, subscription, ClientOptions);
-=======
         internal SubscriptionsOperations SubscriptionsClient =>
             GetResourcesClient(Guid.NewGuid().ToString()).Subscriptions;
 
@@ -96,44 +79,30 @@
         {
             return new SubscriptionOperations(ClientContext, subscription);
         }
->>>>>>> 555557e4
 
         /// <summary>
         /// </summary>
         /// <param name="subscription"></param>
         /// <returns></returns>
-<<<<<<< HEAD
-        public SubscriptionOperations Subscription(ResourceIdentifier subscription) => new SubscriptionOperations(this.ClientContext, subscription, ClientOptions);
+        public SubscriptionOperations Subscription(ResourceIdentifier subscription)
+        {
+            return new SubscriptionOperations(ClientContext, subscription, ClientOptions);
+        }
+        public SubscriptionOperations Subscription(string subscription)
+        {
+            return new SubscriptionOperations(ClientContext, subscription, ClientOptions);
+        }
 
         public SubscriptionOperations Subscription(string subscription) => new SubscriptionOperations(this.ClientContext, subscription, ClientOptions);
-=======
-        public SubscriptionOperations Subscription(ResourceIdentifier subscription)
-        {
-            return new SubscriptionOperations(ClientContext, subscription);
-        }
-
-        public SubscriptionOperations Subscription(string subscription)
-        {
-            return new SubscriptionOperations(ClientContext, subscription);
-        }
-
-        public AsyncPageable<SubscriptionOperations> ListSubscriptionsAsync(CancellationToken token = default)
-        {
             return new PhWrappingAsyncPageable<Subscription, SubscriptionOperations>(
                 SubscriptionsClient.ListAsync(token),
-                s => new SubscriptionOperations(ClientContext, new PhSubscriptionModel(s)));
-        }
->>>>>>> 555557e4
+                s => new SubscriptionOperations(ClientContext, new PhSubscriptionModel(s), ClientOptions));
 
         public SubscriptionContainerOperations Subscriptions()
         {
-<<<<<<< HEAD
-            return new SubscriptionContainerOperations(this.ClientContext, ClientOptions);
-=======
             return new PhWrappingPageable<Subscription, SubscriptionOperations>(
                 SubscriptionsClient.List(token),
-                s => new SubscriptionOperations(ClientContext, new PhSubscriptionModel(s)));
->>>>>>> 555557e4
+                s => new SubscriptionOperations(ClientContext, new PhSubscriptionModel(s), ClientOptions));
         }
 
         public AsyncPageable<PhLocation> ListLocationsAsync(
@@ -249,31 +218,19 @@
 
         public ResourceGroupOperations ResourceGroup(string subscription, string resourceGroup)
         {
-<<<<<<< HEAD
-            return new ResourceGroupOperations(this.ClientContext, $"/subscriptions/{subscription}/resourceGroups/{resourceGroup}", ClientOptions);
-=======
             return new ResourceGroupOperations(
                 ClientContext,
-                $"/subscriptions/{subscription}/resourceGroups/{resourceGroup}");
->>>>>>> 555557e4
+                $"/subscriptions/{subscription}/resourceGroups/{resourceGroup}", ClientOptions);
         }
 
         public ResourceGroupOperations ResourceGroup(ResourceIdentifier resourceGroup)
         {
-<<<<<<< HEAD
-            return new ResourceGroupOperations(this.ClientContext, resourceGroup, ClientOptions);
-=======
-            return new ResourceGroupOperations(ClientContext, resourceGroup);
->>>>>>> 555557e4
+            return new ResourceGroupOperations(ClientContext, resourceGroup, ClientOptions);
         }
 
         public ResourceGroupOperations ResourceGroup(PhResourceGroup resourceGroup)
         {
-<<<<<<< HEAD
-            return new ResourceGroupOperations(this.ClientContext, resourceGroup.Id, ClientOptions);
-=======
-            return new ResourceGroupOperations(ClientContext, resourceGroup.Id);
->>>>>>> 555557e4
+            return new ResourceGroupOperations(ClientContext, resourceGroup.Id, ClientOptions);
         }
 
         public T GetResourceOperationsBase<T>(TrackedResource resource)
