--- conflicted
+++ resolved
@@ -51,17 +51,7 @@
 
         internal virtual ArmClientContext ClientContext { get; }
 
-<<<<<<< HEAD
-        internal SubscriptionsOperations SubscriptionsClient =>
-            GetResourcesClient(Guid.NewGuid().ToString()).Subscriptions;
-
-        public SubscriptionOperations Subscription(SubscriptionData subscription)
-        {
-            return new SubscriptionOperations(ClientContext, subscription);
-        }
-=======
         public SubscriptionOperations Subscription(PhSubscriptionModel subscription) => new SubscriptionOperations(this.ClientContext, subscription, ClientOptions);
->>>>>>> 4786e3e1
 
         /// <summary>
         /// </summary>
@@ -69,34 +59,14 @@
         /// <returns></returns>
         public SubscriptionOperations Subscription(ResourceIdentifier subscription) => new SubscriptionOperations(this.ClientContext, subscription, ClientOptions);
 
-<<<<<<< HEAD
-        public AsyncPageable<SubscriptionOperations> ListSubscriptionsAsync(CancellationToken token = default)
-        {
-            return new PhWrappingAsyncPageable<Subscription, SubscriptionOperations>(
-                SubscriptionsClient.ListAsync(token),
-                s => new SubscriptionOperations(ClientContext, new SubscriptionData(s)));
-        }
-=======
         public SubscriptionOperations Subscription(string subscription) => new SubscriptionOperations(this.ClientContext, subscription, ClientOptions);
->>>>>>> 4786e3e1
 
         public SubscriptionContainerOperations Subscriptions()
         {
-<<<<<<< HEAD
-            return new PhWrappingPageable<Subscription, SubscriptionOperations>(
-                SubscriptionsClient.List(token),
-                s => new SubscriptionOperations(ClientContext, new SubscriptionData(s)));
-        }
-
-        public AsyncPageable<LocationData> ListLocationsAsync(
-            string subscriptionId = null,
-            CancellationToken token = default)
-=======
-            return new SubscriptionContainerOperations(this.ClientContext, ClientOptions);
-        }
-
-        public AsyncPageable<PhLocation> ListLocationsAsync(string subscriptionId = null, CancellationToken token = default(CancellationToken))
->>>>>>> 4786e3e1
+            return new SubscriptionContainerOperations(ClientContext, ClientOptions);
+        }
+
+        public AsyncPageable<LocationData> ListLocationsAsync(string subscriptionId = null, CancellationToken token = default(CancellationToken))
         {
             async Task<AsyncPageable<LocationData>> PageableFunc()
             {
@@ -109,29 +79,15 @@
                     }
                 }
 
-<<<<<<< HEAD
-                return new PhWrappingAsyncPageable<Azure.ResourceManager.Resources.Models.Location, LocationData>(
-                    SubscriptionsClient.ListLocationsAsync(subscriptionId, token),
-                    s => new LocationData(s));
+                return new PhWrappingAsyncPageable<Azure.ResourceManager.Resources.Models.Location, LocationData>(SubscriptionsClient.ListLocationsAsync(subscriptionId, token), s => new LocationData(s));
+
             }
 
             return new PhTaskDeferringAsyncPageable<LocationData>(PageableFunc);
-        }
-
-        public Pageable<LocationData> ListLocations(
-            string subscriptionId = null,
-            CancellationToken cancellationToken = default)
-=======
-                return new PhWrappingAsyncPageable<Azure.ResourceManager.Resources.Models.Location, PhLocation>(SubscriptionsClient.ListLocationsAsync(subscriptionId, token), s => new PhLocation(s));
-
-            }
-
-            return new PhTaskDeferringAsyncPageable<PhLocation>(PageableFunc);
-
-        }
-
-        public Pageable<PhLocation> ListLocations(string subscriptionId = null, CancellationToken cancellationToken = default(CancellationToken))
->>>>>>> 4786e3e1
+
+        }
+
+        public Pageable<LocationData> ListLocations(string subscriptionId = null, CancellationToken cancellationToken = default(CancellationToken))
         {
             if (string.IsNullOrWhiteSpace(subscriptionId))
             {
@@ -142,13 +98,7 @@
                 }
             }
 
-<<<<<<< HEAD
-            return new PhWrappingPageable<Azure.ResourceManager.Resources.Models.Location, LocationData>(
-                SubscriptionsClient.ListLocations(subscriptionId, cancellationToken),
-                s => new LocationData(s));
-=======
-            return new PhWrappingPageable<Azure.ResourceManager.Resources.Models.Location, PhLocation>(SubscriptionsClient.ListLocations(subscriptionId, cancellationToken), s => new PhLocation(s));
->>>>>>> 4786e3e1
+            return new PhWrappingPageable<Azure.ResourceManager.Resources.Models.Location, LocationData>(SubscriptionsClient.ListLocations(subscriptionId, cancellationToken), s => new LocationData(s));
         }
 
         public async IAsyncEnumerable<azure_proto_core.Location> ListAvailableLocationsAsync(ResourceType resourceType, [EnumeratorCancellation] CancellationToken cancellationToken = default(CancellationToken))
@@ -203,12 +153,7 @@
         {
             return new ResourceGroupOperations(this.ClientContext, resourceGroup, ClientOptions);
         }
-<<<<<<< HEAD
-
         public ResourceGroupOperations ResourceGroup(ResourceGroupData resourceGroup)
-=======
-        public ResourceGroupOperations ResourceGroup(PhResourceGroup resourceGroup)
->>>>>>> 4786e3e1
         {
             return new ResourceGroupOperations(this.ClientContext, resourceGroup.Id, ClientOptions);
         }
