--- conflicted
+++ resolved
@@ -70,7 +70,6 @@
             return new ResourceGroupOperations(ClientContext, $"{Id}/resourceGroups/{resourceGroup}", ClientOptions);
         }
 
-<<<<<<< HEAD
         public override ArmResponse<Subscription> Get()
         {
             return new PhArmResponse<azure_proto_core.Subscription, Azure.ResourceManager.Resources.Models.Subscription>(
@@ -85,10 +84,7 @@
                 Converter());
         }
 
-        public ResourceGroupContainerOperations ResourceGroups()
-=======
         public ResourceGroupContainer ResourceGroups()
->>>>>>> ea10c812
         {
             return new ResourceGroupContainer(ClientContext, this, ClientOptions);
         }
