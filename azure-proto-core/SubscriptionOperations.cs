﻿using Azure;
using Azure.ResourceManager.Resources;
using Azure.ResourceManager.Resources.Models;
using azure_proto_core.Adapters;
using azure_proto_core.Resources;
using System;
using System.Collections.Generic;
using System.Text;
using System.Threading;
using System.Threading.Tasks;

namespace azure_proto_core
{
    /// <summary>
    /// Subscription operations
    /// TODO: Look at selecting subscriptions by name
    /// </summary>
    public class SubscriptionOperations : OperationsBase
    {
<<<<<<< HEAD
        public Resource DefaultSubscription { get; }
        public SubscriptionOperations(ArmClientContext parent, string defaultSubscription) :base(parent, $"/subscriptions/{defaultSubscription}")
=======
        public ResourceIdentifier Id { get; private set; }

        public SubscriptionOperations(ArmClientBase parent, string subscriptionId) : base(parent)
>>>>>>> 1d8c4774
        {
            Id = new ResourceIdentifier($"/subscriptions/{subscriptionId}");
        }
<<<<<<< HEAD
        public SubscriptionOperations(ArmClientContext parent, ResourceIdentifier defaultSubscription) : base(parent, defaultSubscription)
=======
 
        public SubscriptionOperations(ArmClientBase parent, ResourceIdentifier subscriptionId) : base(parent)
>>>>>>> 1d8c4774
        {
            Id = subscriptionId;
        }

<<<<<<< HEAD
        public SubscriptionOperations(ArmClientContext parent, Resource defaultSubscription) : base(parent, defaultSubscription)
        {
            DefaultSubscription = defaultSubscription;
        }


        public bool TryGetModel( out PhSubscriptionModel model)
=======
        public SubscriptionOperations(ArmClientBase parent, Resource subscriptionId) : base(parent)
>>>>>>> 1d8c4774
        {
            Id = subscriptionId.Id;
        }

        public ArmOperation<ResourceGroupOperations> CreateResourceGroup(string name, PhResourceGroup resourceDetails)
        {
            return new PhArmOperation<ResourceGroupOperations, ResourceGroup>(RgOperations.CreateOrUpdate(name, resourceDetails), s => new ResourceGroupOperations(this, new PhResourceGroup(s)));
        }

        public ArmOperation<ResourceGroupOperations> CreateResourceGroup(string name, Location location)
        {
            var model = new PhResourceGroup(new ResourceGroup(location));
            var rgResponse = RgOperations.CreateOrUpdate(name, model);
            return new PhArmOperation<ResourceGroupOperations, ResourceGroup>(rgResponse, s => new ResourceGroupOperations(this, new PhResourceGroup(s)));
        }

        public async Task<ArmOperation<ResourceGroupOperations>> CreateResourceGroupAsync(string name, PhResourceGroup resourceDetails, CancellationToken cancellationToken = default)
        {
            return new PhArmOperation<ResourceGroupOperations, ResourceGroup>(await RgOperations.CreateOrUpdateAsync(name, resourceDetails, cancellationToken), s => new ResourceGroupOperations(this, new PhResourceGroup(s)));
        }

        public Pageable<ResourceGroupOperations> ListResourceGroups(CancellationToken cancellationToken = default(CancellationToken))
        {
            return new PhWrappingPageable<ResourceGroup, ResourceGroupOperations>(RgOperations.List(null, null, cancellationToken), s => new ResourceGroupOperations(this, new PhResourceGroup(s)));
        }

        public AsyncPageable<ResourceGroupOperations> ListResourceGroupsAsync(CancellationToken cancellationToken = default(CancellationToken))
        {
            return new PhWrappingAsyncPageable<ResourceGroup, ResourceGroupOperations>(RgOperations.ListAsync(null, null, cancellationToken), s => new ResourceGroupOperations(this, new PhResourceGroup(s)));
        }

        public Pageable<ResourceOperationsBase<T>> ListResource<T>(ArmSubstringFilter filter = null, int? top = null, CancellationToken cancellationToken = default) where T : TrackedResource
        {
            ResourceCollectionOperations<T> collection;
<<<<<<< HEAD
            if (!ArmClient.Registry.TryGetColletcion<T>(this.ClientContext, $"/subscriptions/{DefaultSubscription}", out collection))
=======
            if (!ArmClient.Registry.TryGetColletcion<T>(this, Id, out collection))
>>>>>>> 1d8c4774
            {
                throw new InvalidOperationException($"No resource type matching '{typeof(T)}' found.");
            }

            return collection.List(filter, top, cancellationToken);
        }

        public Pageable<ResourceOperationsBase<T>> ListResource<T>(ResourceIdentifier subscription, ArmSubstringFilter filter = null, int? top = null, CancellationToken cancellationToken = default) where T : TrackedResource
        {
            ResourceCollectionOperations<T> collection;
            if (!ArmClient.Registry.TryGetColletcion<T>(this.ClientContext, subscription, out collection))
            {
                throw new InvalidOperationException($"No resource type matching '{typeof(T)}' found.");
            }

            return collection.List(filter, top, cancellationToken);
        }

        public Pageable<ResourceOperationsBase<T>> ListResource<T>(PhSubscriptionModel subscription, ArmSubstringFilter filter = null, int? top = null, CancellationToken cancellationToken = default) where T : TrackedResource
        {
            ResourceCollectionOperations<T> collection;
            if (!ArmClient.Registry.TryGetColletcion<T>(this.ClientContext, subscription.Id, out collection))
            {
                throw new InvalidOperationException($"No resource type matching '{typeof(T)}' found.");
            }

            return collection.List(filter, top, cancellationToken);
        }

        public AsyncPageable<ResourceOperationsBase<T>> ListResourceAsync<T>(ArmSubstringFilter filter = null, int? top = null, CancellationToken cancellationToken = default) where T : TrackedResource
        {
            ResourceCollectionOperations<T> collection;
<<<<<<< HEAD
            if (!ArmClient.Registry.TryGetColletcion<T>(this.ClientContext, $"/subscriptions/{DefaultSubscription}", out collection))
=======
            if (!ArmClient.Registry.TryGetColletcion<T>(this, Id, out collection))
>>>>>>> 1d8c4774
            {
                throw new InvalidOperationException($"No resource type matching '{typeof(T)}' found.");
            }

            return collection.ListAsync(filter, top, cancellationToken);
        }

        public AsyncPageable<ResourceOperationsBase<T>> ListResourceAsync<T>(ResourceIdentifier resource, ArmSubstringFilter filter = null, int? top = null, CancellationToken cancellationToken = default) where T : TrackedResource
        {
            ResourceCollectionOperations<T> collection;
            if (!ArmClient.Registry.TryGetColletcion<T>(this.ClientContext, resource, out collection))
            {
                throw new InvalidOperationException($"No resource type matching '{typeof(T)}' found.");
            }

            return collection.ListAsync(filter, top, cancellationToken);
        }

        public AsyncPageable<ResourceOperationsBase<T>> ListResourceAsync<T>(PhSubscriptionModel model, ArmSubstringFilter filter = null, int? top = null, CancellationToken cancellationToken = default) where T : TrackedResource
        {
            ResourceCollectionOperations<T> collection;
            if (!ArmClient.Registry.TryGetColletcion<T>(this.ClientContext, model.Id, out collection))
            {
                throw new InvalidOperationException($"No resource type matching '{typeof(T)}' found.");
            }

            return collection.ListAsync(filter, top, cancellationToken);
        }


        public ResourceGroupOperations ResourceGroup(PhResourceGroup resourceGroup)
        {
            return new ResourceGroupOperations(this, resourceGroup);
        }

        public ResourceGroupOperations ResourceGroup(ResourceIdentifier resourceGroup)
        {
            return new ResourceGroupOperations(this, resourceGroup);
        }

        public ResourceGroupOperations ResourceGroup(string resourceGroup)
        {
            return new ResourceGroupOperations(this, $"{Id}/resourceGroups/{resourceGroup}");
        }

        public override ResourceType ResourceType => ResourceType.None;

        internal SubscriptionsOperations SubscriptionsClient => GetClient<ResourcesManagementClient>((uri, cred) => new ResourcesManagementClient(uri, Guid.NewGuid().ToString(), cred)).Subscriptions;

        internal ResourceGroupsOperations RgOperations => GetClient<ResourcesManagementClient>((uri, cred) => new ResourcesManagementClient(uri, Id.Subscription, cred)).ResourceGroups;
    }
}<|MERGE_RESOLUTION|>--- conflicted
+++ resolved
@@ -17,38 +17,17 @@
     /// </summary>
     public class SubscriptionOperations : OperationsBase
     {
-<<<<<<< HEAD
-        public Resource DefaultSubscription { get; }
+        public ResourceIdentifier Id { get; private set; }
         public SubscriptionOperations(ArmClientContext parent, string defaultSubscription) :base(parent, $"/subscriptions/{defaultSubscription}")
-=======
-        public ResourceIdentifier Id { get; private set; }
-
-        public SubscriptionOperations(ArmClientBase parent, string subscriptionId) : base(parent)
->>>>>>> 1d8c4774
         {
             Id = new ResourceIdentifier($"/subscriptions/{subscriptionId}");
         }
-<<<<<<< HEAD
         public SubscriptionOperations(ArmClientContext parent, ResourceIdentifier defaultSubscription) : base(parent, defaultSubscription)
-=======
- 
-        public SubscriptionOperations(ArmClientBase parent, ResourceIdentifier subscriptionId) : base(parent)
->>>>>>> 1d8c4774
         {
             Id = subscriptionId;
         }
 
-<<<<<<< HEAD
         public SubscriptionOperations(ArmClientContext parent, Resource defaultSubscription) : base(parent, defaultSubscription)
-        {
-            DefaultSubscription = defaultSubscription;
-        }
-
-
-        public bool TryGetModel( out PhSubscriptionModel model)
-=======
-        public SubscriptionOperations(ArmClientBase parent, Resource subscriptionId) : base(parent)
->>>>>>> 1d8c4774
         {
             Id = subscriptionId.Id;
         }
@@ -83,11 +62,7 @@
         public Pageable<ResourceOperationsBase<T>> ListResource<T>(ArmSubstringFilter filter = null, int? top = null, CancellationToken cancellationToken = default) where T : TrackedResource
         {
             ResourceCollectionOperations<T> collection;
-<<<<<<< HEAD
             if (!ArmClient.Registry.TryGetColletcion<T>(this.ClientContext, $"/subscriptions/{DefaultSubscription}", out collection))
-=======
-            if (!ArmClient.Registry.TryGetColletcion<T>(this, Id, out collection))
->>>>>>> 1d8c4774
             {
                 throw new InvalidOperationException($"No resource type matching '{typeof(T)}' found.");
             }
@@ -120,11 +95,7 @@
         public AsyncPageable<ResourceOperationsBase<T>> ListResourceAsync<T>(ArmSubstringFilter filter = null, int? top = null, CancellationToken cancellationToken = default) where T : TrackedResource
         {
             ResourceCollectionOperations<T> collection;
-<<<<<<< HEAD
             if (!ArmClient.Registry.TryGetColletcion<T>(this.ClientContext, $"/subscriptions/{DefaultSubscription}", out collection))
-=======
-            if (!ArmClient.Registry.TryGetColletcion<T>(this, Id, out collection))
->>>>>>> 1d8c4774
             {
                 throw new InvalidOperationException($"No resource type matching '{typeof(T)}' found.");
             }
