--- conflicted
+++ resolved
@@ -17,28 +17,20 @@
     {
         public static readonly string AzureResourceType = "Microsoft.Resources/subscriptions";
 
-<<<<<<< HEAD
-        internal SubscriptionOperations(ArmClientContext context, string defaultSubscription, ArmClientOptions clientOptions) : base(context, $"/subscriptions/{defaultSubscription}", clientOptions) { }
-
-        internal SubscriptionOperations(ArmClientContext context, ResourceIdentifier id, ArmClientOptions clientOptions) : base(context, id, clientOptions) { }
-
-        internal SubscriptionOperations(ArmClientContext context, Resource subscription, ArmClientOptions clientOptions) : base(context, subscription, clientOptions) { }
-=======
-        public SubscriptionOperations(ArmClientContext context, string defaultSubscription)
-            : base(context, $"/subscriptions/{defaultSubscription}")
+        internal SubscriptionOperations(ArmClientContext context, string defaultSubscription, ArmClientOptions clientOptions)
+            : base(context, $"/subscriptions/{defaultSubscription}", clientOptions)
         {
         }
 
-        public SubscriptionOperations(ArmClientContext context, ResourceIdentifier id)
-            : base(context, id)
+        internal SubscriptionOperations(ArmClientContext context, ResourceIdentifier id, ArmClientOptions clientOptions)
+            : base(context, id, clientOptions)
         {
         }
 
-        public SubscriptionOperations(ArmClientContext context, Resource subscription)
-            : base(context, subscription)
+        internal SubscriptionOperations(ArmClientContext context, Resource subscription, ArmClientOptions clientOptions)
+            : base(context, subscriptionm clientOptions)
         {
         }
->>>>>>> 555557e4
 
         public override ResourceType ResourceType => AzureResourceType;
 
@@ -80,18 +72,11 @@
 
         public ResourceGroupContainerOperations ResourceGroups()
         {
-<<<<<<< HEAD
-            return new ResourceGroupContainerOperations(this.ClientContext, this, ClientOptions);
+            return new ResourceGroupContainerOperations(ClientContext, this, ClientOptions);
         }
-
         internal SubscriptionsOperations SubscriptionsClient => GetClient<ResourcesManagementClient>((uri, cred) => new ResourcesManagementClient(uri, Guid.NewGuid().ToString(), cred, 
                     ArmClientOptions.convert<ResourcesManagementClientOptions>(ClientOptions))).Subscriptions;
-
         internal ResourceGroupsOperations RgOperations => GetClient<ResourcesManagementClient>((uri, cred) => new ResourcesManagementClient(uri, Id.Subscription, cred, 
                     ArmClientOptions.convert<ResourcesManagementClientOptions>(ClientOptions))).ResourceGroups;
-=======
-            return new ResourceGroupContainerOperations(ClientContext, this);
-        }
->>>>>>> 555557e4
     }
 }