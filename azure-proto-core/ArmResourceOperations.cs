--- conflicted
+++ resolved
@@ -11,16 +11,10 @@
     public class ArmResourceOperations : ResourceOperationsBase<ArmResourceOperations, ArmResource>,
         ITaggable<ArmResourceOperations, ArmResource>, IDeletableResource<ArmResourceOperations, ArmResource>
     {
-<<<<<<< HEAD
-        public ArmResourceOperations(ArmClientContext context, ResourceIdentifier id, ArmClientOptions clientOptions) : base(context, id, clientOptions) { }
-
-        public ArmResourceOperations(ArmClientContext context, ArmResource resource, ArmClientOptions clientOptions) : base(context, resource, clientOptions) { }
-=======
-        public ArmResourceOperations(ArmClientContext context, ResourceIdentifier id)
-            : base(context, id)
+        public ArmResourceOperations(ArmClientContext context, ResourceIdentifier id, ArmClientOptions clientOption)
+            : base(context, id, clientOption)
         {
         }
->>>>>>> 555557e4
 
         public ArmResourceOperations(ArmClientContext context, ArmResource resource)
             : base(context, resource)
