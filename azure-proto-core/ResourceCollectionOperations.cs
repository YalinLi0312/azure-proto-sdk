﻿using Azure;
using Azure.ResourceManager.Resources;
using Azure.ResourceManager.Resources.Models;
using azure_proto_core.Adapters;
using azure_proto_core.Resources;
using System;
using System.Collections.Generic;
using System.Linq;
using System.Runtime.CompilerServices;
using System.Threading;
using System.Threading.Tasks;

namespace azure_proto_core
{
    /// <summary>
    /// Generic list operations class - can be extended if a specific RP has more list operations
    /// TODO: Verify whether Listing by tag works when filtering by resource type
    /// </summary>
    public abstract class ResourceCollectionOperations<T> : ResourceOperationsBase where T : TrackedResource
    {
        public ResourceCollectionOperations(ArmClientBase parent, ResourceIdentifier context) : base(parent, context)
        {
        }

        public ResourceCollectionOperations(ArmClientBase parent, Resource context) : this(parent, context?.Id)
        {
        }

        public override void Validate(ResourceIdentifier identifier)
        {
            if (identifier?.Type != ResourceType)
            {
                throw new InvalidOperationException($"{identifier} is not a valid resource of type '{ResourceType}'");
            }
        }

        public virtual Pageable<ResourceClientBase<T>> List(ArmSubstringFilter filter = null, int? top = null, CancellationToken cancellationToken = default)
        {
            var innerFilter = new ArmFilterCollection(ResourceType);
            innerFilter.SubstringFilter = filter;
            return ListAtContext(Context, innerFilter, top, cancellationToken);
        }

        public virtual AsyncPageable<ResourceClientBase<T>> ListAsync(ArmSubstringFilter filter = null, int? top = null, CancellationToken cancellationToken = default)
        {
            var innerFilter = new ArmFilterCollection(ResourceType);
            innerFilter.SubstringFilter = filter;
            return ListAtContextAsync(Context, innerFilter, top, cancellationToken);
        }

        public virtual Pageable<ResourceClientBase<T>> ListByTag(ArmTagFilter filter, int? top = null, CancellationToken cancellationToken = default)
        {
            var innerFilter = new ArmFilterCollection(ResourceType);
            innerFilter.TagFilter = filter;
            return ListAtContext(Context, innerFilter, top, cancellationToken);
        }

        public virtual AsyncPageable<ResourceClientBase<T>> ListByTagAsync(ArmTagFilter filter, int? top = null, CancellationToken cancellationToken = default)
        {
            var innerFilter = new ArmFilterCollection(ResourceType);
            innerFilter.TagFilter = filter;
            return ListAtContextAsync(Context, innerFilter, top, cancellationToken);
        }

        public virtual IEnumerable<Location> ListAvailableLocations(CancellationToken cancellationToken = default)
        {
            return Providers.List(expand: "metadata", cancellationToken: cancellationToken)
                .FirstOrDefault(p => string.Equals(p.Namespace, ResourceType?.Namespace, StringComparison.InvariantCultureIgnoreCase))
                .ResourceTypes.FirstOrDefault(r => ResourceType.Equals(r.ResourceType))
                .Locations.Select(l => new Location(l));
        }

        public async virtual IAsyncEnumerable<Location> ListAvailableLocationsAsync([EnumeratorCancellation] CancellationToken cancellationToken = default)
        {
            await foreach (var provider in Providers.ListAsync(expand: "metadata", cancellationToken: cancellationToken).WithCancellation(cancellationToken))
            {
                if (string.Equals(provider.Namespace, ResourceType?.Namespace, StringComparison.InvariantCultureIgnoreCase))
                {
                    var foundResource = provider.ResourceTypes.FirstOrDefault(p => ResourceType.Equals(p.ResourceType));
                    foreach (var location in foundResource.Locations)
                    {
                        yield return new Location(location);
                    }
                }
            }
        }



        protected virtual Pageable<ResourceClientBase<T>> ListAtContext(ResourceIdentifier context, ArmFilterCollection filters, int? top, CancellationToken cancellationToken = default)
        {
            Pageable<GenericResourceExpanded> result;
            if (context?.Type == "Microsoft.Resources/resourceGroups")
            {
                result = GetResourcesClient(context.Subscription)
                  .Resources.ListByResourceGroup(context.Name, filters.ToString(), null, top, cancellationToken);
            }
            else if (context?.Type == "Microsoft.Resources/subscriptions")
            {
                result = GetResourcesClient(context.Subscription)
                 .Resources.List(filters.ToString(), null, top, cancellationToken);
            }
            else
            {
                throw new InvalidOperationException("Invalid context: {subscription}");
            }

<<<<<<< HEAD
            return new PhWrappingPageable<GenericResourceExpanded, ResourceOperations<T>>(result, s => GetOperations(s.Id, s.Location));
=======
            return new WrappingPageable<GenericResourceExpanded, ResourceClientBase<T>>(result, s => GetOperations(s.Id, s.Location));
>>>>>>> fdad31ff
        }

        protected virtual AsyncPageable<ResourceClientBase<T>> ListAtContextAsync(ResourceIdentifier context, ArmFilterCollection filters, int? top, CancellationToken cancellationToken = default)
        {
            AsyncPageable<GenericResourceExpanded> result;
            if (context?.Type == "Microsoft.Resources/resourceGroups")
            {
                result = GetResourcesClient(context.Subscription)
                  .Resources.ListByResourceGroupAsync(context.Name, filters.ToString(), null, top, cancellationToken);
            }
            else if (context?.Type == "Microsoft.Resources/subscriptions")
            {
                result = GetResourcesClient(context.Subscription)
                 .Resources.ListAsync(filters.ToString(), null, top, cancellationToken);
            }
            else
            {
                throw new InvalidOperationException("Invalid context: {subscription}");
            }

<<<<<<< HEAD
            return new PhWrappingAsyncPageable<GenericResourceExpanded, ResourceOperations<T>>(result, s => GetOperations(s.Id, s.Location));
=======
            return new WrappingAsyncPageable<GenericResourceExpanded, ResourceClientBase<T>>(result, s => GetOperations(s.Id, s.Location));
>>>>>>> fdad31ff
        }

        protected abstract ResourceClientBase<T> GetOperations(ResourceIdentifier identifier, Location location);

        protected ResourcesManagementClient GetResourcesClient(string subscription)
        {
            return GetClient<ResourcesManagementClient>((uri, cred) => new ResourcesManagementClient(uri, subscription, cred));
        }

        protected ProvidersOperations Providers => GetClient<ResourcesManagementClient>((uri, cred) => new ResourcesManagementClient(uri, Context.Subscription, cred)).Providers;

    }
}<|MERGE_RESOLUTION|>--- conflicted
+++ resolved
@@ -105,11 +105,7 @@
                 throw new InvalidOperationException("Invalid context: {subscription}");
             }
 
-<<<<<<< HEAD
-            return new PhWrappingPageable<GenericResourceExpanded, ResourceOperations<T>>(result, s => GetOperations(s.Id, s.Location));
-=======
-            return new WrappingPageable<GenericResourceExpanded, ResourceClientBase<T>>(result, s => GetOperations(s.Id, s.Location));
->>>>>>> fdad31ff
+            return new PhWrappingPageable<GenericResourceExpanded, ResourceClientBase<T>>(result, s => GetOperations(s.Id, s.Location));
         }
 
         protected virtual AsyncPageable<ResourceClientBase<T>> ListAtContextAsync(ResourceIdentifier context, ArmFilterCollection filters, int? top, CancellationToken cancellationToken = default)
@@ -130,11 +126,7 @@
                 throw new InvalidOperationException("Invalid context: {subscription}");
             }
 
-<<<<<<< HEAD
-            return new PhWrappingAsyncPageable<GenericResourceExpanded, ResourceOperations<T>>(result, s => GetOperations(s.Id, s.Location));
-=======
-            return new WrappingAsyncPageable<GenericResourceExpanded, ResourceClientBase<T>>(result, s => GetOperations(s.Id, s.Location));
->>>>>>> fdad31ff
+            return new PhWrappingAsyncPageable<GenericResourceExpanded, ResourceClientBase<T>>(result, s => GetOperations(s.Id, s.Location));
         }
 
         protected abstract ResourceClientBase<T> GetOperations(ResourceIdentifier identifier, Location location);
