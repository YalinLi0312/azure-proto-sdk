﻿// Copyright (c) Microsoft Corporation. All rights reserved.
// Licensed under the MIT License.

using System;
using System.Threading;
using System.Threading.Tasks;
using Azure;
using Azure.ResourceManager.Resources;
using Azure.ResourceManager.Resources.Models;

namespace azure_proto_core
{
    public class ResourceGroupOperations : ResourceOperationsBase<XResourceGroup, PhResourceGroup>,
        ITaggable<XResourceGroup, PhResourceGroup>, IDeletableResource<XResourceGroup, PhResourceGroup>
    {
        public static readonly string AzureResourceType = "Microsoft.Resources/resourceGroups";

<<<<<<< HEAD
        internal ResourceGroupOperations(ArmClientContext context, ResourceIdentifier id, ArmClientOptions clientOptions) : base(context, id, clientOptions) { }

        internal ResourceGroupOperations(ArmClientContext context, Resource resource, ArmClientOptions clientOptions) : base(context, resource, clientOptions) { }

        public override ResourceType ResourceType => AzureResourceType;

=======
        internal ResourceGroupOperations(ArmClientContext context, ResourceIdentifier id)
            : base(context, id)
        {
        }

        internal ResourceGroupOperations(ArmClientContext context, Resource resource)
            : base(context, resource)
        {
        }

        public override ResourceType ResourceType => AzureResourceType;

        internal ResourceGroupsOperations Operations =>
            GetClient((uri, creds) => new ResourcesManagementClient(uri, Id.Subscription, creds))?.ResourceGroups;

>>>>>>> 555557e4
        public ArmOperation<Response> Delete()
        {
            return new ArmVoidOperation(Operations.StartDelete(Id.Name));
        }

        public async Task<ArmOperation<Response>> DeleteAsync(CancellationToken cancellationToken = default)
        {
            return new ArmVoidOperation(await Operations.StartDeleteAsync(Id.Name, cancellationToken));
        }

        public ArmOperation<XResourceGroup> AddTag(string name, string value)
        {
<<<<<<< HEAD
            return new PhArmResponse<XResourceGroup, ResourceGroup>(Operations.Get(Id.Name), g => { this.Resource = new PhResourceGroup(g); return new XResourceGroup(ClientContext, Resource as PhResourceGroup, ClientOptions); });
        }

        public async override Task<ArmResponse<XResourceGroup>> GetAsync(CancellationToken cancellationToken = default)
        {
            return new PhArmResponse<XResourceGroup, ResourceGroup>(await Operations.GetAsync(Id.Name, cancellationToken), g => { this.Resource = new PhResourceGroup(g); return new XResourceGroup(ClientContext, Resource as PhResourceGroup, ClientOptions); });
=======
            var patch = new ResourceGroupPatchable();
            patch.Tags[name] = value;

            return new PhArmOperation<XResourceGroup, ResourceGroup>(
                Operations.Update(Id.Name, patch),
                g =>
                {
                    Resource = new PhResourceGroup(g);

                    return new XResourceGroup(ClientContext, Resource as PhResourceGroup);
                });
>>>>>>> 555557e4
        }

        public async Task<ArmOperation<XResourceGroup>> AddTagAsync(
            string name,
            string value,
            CancellationToken cancellationToken = default)
        {
            var patch = new ResourceGroupPatchable();
            patch.Tags[name] = value;
<<<<<<< HEAD
            return new PhArmOperation<XResourceGroup, ResourceGroup>(Operations.Update(Id.Name, patch), g => { this.Resource = new PhResourceGroup(g); return new XResourceGroup(ClientContext, Resource as PhResourceGroup, ClientOptions); });
=======

            return new PhArmOperation<XResourceGroup, ResourceGroup>(
                await Operations.UpdateAsync(Id.Name, patch, cancellationToken),
                g =>
                {
                    Resource = new PhResourceGroup(g);

                    return new XResourceGroup(ClientContext, Resource as PhResourceGroup);
                });
        }

        public override ArmResponse<XResourceGroup> Get()
        {
            return new PhArmResponse<XResourceGroup, ResourceGroup>(
                Operations.Get(Id.Name),
                g =>
                {
                    Resource = new PhResourceGroup(g);

                    return new XResourceGroup(ClientContext, Resource as PhResourceGroup);
                });
>>>>>>> 555557e4
        }

        public override async Task<ArmResponse<XResourceGroup>> GetAsync(CancellationToken cancellationToken = default)
        {
<<<<<<< HEAD
            var patch = new ResourceGroupPatchable();
            patch.Tags[name] = value;
            return new PhArmOperation<XResourceGroup, ResourceGroup>(await Operations.UpdateAsync(Id.Name, patch, cancellationToken), g => { this.Resource = new PhResourceGroup(g); return new XResourceGroup(ClientContext, Resource as PhResourceGroup, ClientOptions); });
=======
            return new PhArmResponse<XResourceGroup, ResourceGroup>(
                await Operations.GetAsync(Id.Name, cancellationToken),
                g =>
                {
                    Resource = new PhResourceGroup(g);

                    return new XResourceGroup(ClientContext, Resource as PhResourceGroup);
                });
>>>>>>> 555557e4
        }

        public ArmResponse<TOperations> CreateResource<TContainer, TOperations, TResource>(
            string name,
            TResource model,
            Location location = default)
            where TResource : TrackedResource
            where TOperations : ResourceOperationsBase<TOperations, TResource>
            where TContainer : ResourceContainerOperations<TOperations, TResource>
        {
            var myResource = Resource as TrackedResource;

            if (myResource == null)
            {
                myResource = new ArmResource(Id);
            }

            if (location != null)
            {
                myResource = new ArmResource(Id, location);
            }

            var container = Activator.CreateInstance(typeof(TContainer), ClientContext, myResource) as TContainer;

            return container.Create(name, model);
        }

        public Task<ArmResponse<TOperations>> CreateResourceAsync<TContainer, TOperations, TResource>(
            string name,
            TResource model,
            Location location = default,
            CancellationToken token = default)
            where TResource : TrackedResource
            where TOperations : ResourceOperationsBase<TOperations, TResource>
            where TContainer : ResourceContainerOperations<TOperations, TResource>
        {
            var myResource = Resource as TrackedResource;

            if (myResource == null)
            {
                myResource = new ArmResource(Id);
            }

            if (location != null)
            {
                myResource = new ArmResource(Id, location);
            }

            var container = Activator.CreateInstance(typeof(TContainer), ClientContext, myResource) as TContainer;

            return container.CreateAsync(name, model, token);
        }
<<<<<<< HEAD

        internal ResourceGroupsOperations Operations => GetClient<ResourcesManagementClient>((uri, creds) => new ResourcesManagementClient(uri, Id.Subscription, creds,
                    ArmClientOptions.convert<ResourcesManagementClientOptions>(ClientOptions)))?.ResourceGroups;
=======
>>>>>>> 555557e4
    }
}<|MERGE_RESOLUTION|>--- conflicted
+++ resolved
@@ -15,21 +15,13 @@
     {
         public static readonly string AzureResourceType = "Microsoft.Resources/resourceGroups";
 
-<<<<<<< HEAD
-        internal ResourceGroupOperations(ArmClientContext context, ResourceIdentifier id, ArmClientOptions clientOptions) : base(context, id, clientOptions) { }
-
-        internal ResourceGroupOperations(ArmClientContext context, Resource resource, ArmClientOptions clientOptions) : base(context, resource, clientOptions) { }
-
-        public override ResourceType ResourceType => AzureResourceType;
-
-=======
-        internal ResourceGroupOperations(ArmClientContext context, ResourceIdentifier id)
-            : base(context, id)
+        internal ResourceGroupOperations(ArmClientContext context, ResourceIdentifier id, ArmClientOptions clientOptions)
+            : base(context, id, clientOptions)
         {
         }
 
-        internal ResourceGroupOperations(ArmClientContext context, Resource resource)
-            : base(context, resource)
+        internal ResourceGroupOperations(ArmClientContext context, Resource resource, ArmClientOptions clientOptions)
+            : base(context, resource, clientOptions)
         {
         }
 
@@ -38,7 +30,6 @@
         internal ResourceGroupsOperations Operations =>
             GetClient((uri, creds) => new ResourcesManagementClient(uri, Id.Subscription, creds))?.ResourceGroups;
 
->>>>>>> 555557e4
         public ArmOperation<Response> Delete()
         {
             return new ArmVoidOperation(Operations.StartDelete(Id.Name));
@@ -51,14 +42,6 @@
 
         public ArmOperation<XResourceGroup> AddTag(string name, string value)
         {
-<<<<<<< HEAD
-            return new PhArmResponse<XResourceGroup, ResourceGroup>(Operations.Get(Id.Name), g => { this.Resource = new PhResourceGroup(g); return new XResourceGroup(ClientContext, Resource as PhResourceGroup, ClientOptions); });
-        }
-
-        public async override Task<ArmResponse<XResourceGroup>> GetAsync(CancellationToken cancellationToken = default)
-        {
-            return new PhArmResponse<XResourceGroup, ResourceGroup>(await Operations.GetAsync(Id.Name, cancellationToken), g => { this.Resource = new PhResourceGroup(g); return new XResourceGroup(ClientContext, Resource as PhResourceGroup, ClientOptions); });
-=======
             var patch = new ResourceGroupPatchable();
             patch.Tags[name] = value;
 
@@ -68,9 +51,8 @@
                 {
                     Resource = new PhResourceGroup(g);
 
-                    return new XResourceGroup(ClientContext, Resource as PhResourceGroup);
+                    return new XResourceGroup(ClientContext, Resource as PhResourceGroup, ClientOptions);
                 });
->>>>>>> 555557e4
         }
 
         public async Task<ArmOperation<XResourceGroup>> AddTagAsync(
@@ -80,9 +62,6 @@
         {
             var patch = new ResourceGroupPatchable();
             patch.Tags[name] = value;
-<<<<<<< HEAD
-            return new PhArmOperation<XResourceGroup, ResourceGroup>(Operations.Update(Id.Name, patch), g => { this.Resource = new PhResourceGroup(g); return new XResourceGroup(ClientContext, Resource as PhResourceGroup, ClientOptions); });
-=======
 
             return new PhArmOperation<XResourceGroup, ResourceGroup>(
                 await Operations.UpdateAsync(Id.Name, patch, cancellationToken),
@@ -90,7 +69,7 @@
                 {
                     Resource = new PhResourceGroup(g);
 
-                    return new XResourceGroup(ClientContext, Resource as PhResourceGroup);
+                    return new XResourceGroup(ClientContext, Resource as PhResourceGroup, ClientOptions);
                 });
         }
 
@@ -102,18 +81,12 @@
                 {
                     Resource = new PhResourceGroup(g);
 
-                    return new XResourceGroup(ClientContext, Resource as PhResourceGroup);
+                    return new XResourceGroup(ClientContext, Resource as PhResourceGroup, ClientOptions);
                 });
->>>>>>> 555557e4
         }
 
         public override async Task<ArmResponse<XResourceGroup>> GetAsync(CancellationToken cancellationToken = default)
         {
-<<<<<<< HEAD
-            var patch = new ResourceGroupPatchable();
-            patch.Tags[name] = value;
-            return new PhArmOperation<XResourceGroup, ResourceGroup>(await Operations.UpdateAsync(Id.Name, patch, cancellationToken), g => { this.Resource = new PhResourceGroup(g); return new XResourceGroup(ClientContext, Resource as PhResourceGroup, ClientOptions); });
-=======
             return new PhArmResponse<XResourceGroup, ResourceGroup>(
                 await Operations.GetAsync(Id.Name, cancellationToken),
                 g =>
@@ -122,7 +95,6 @@
 
                     return new XResourceGroup(ClientContext, Resource as PhResourceGroup);
                 });
->>>>>>> 555557e4
         }
 
         public ArmResponse<TOperations> CreateResource<TContainer, TOperations, TResource>(
@@ -175,11 +147,7 @@
 
             return container.CreateAsync(name, model, token);
         }
-<<<<<<< HEAD
-
         internal ResourceGroupsOperations Operations => GetClient<ResourcesManagementClient>((uri, creds) => new ResourcesManagementClient(uri, Id.Subscription, creds,
                     ArmClientOptions.convert<ResourcesManagementClientOptions>(ClientOptions)))?.ResourceGroups;
-=======
->>>>>>> 555557e4
     }
 }