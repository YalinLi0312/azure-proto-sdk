--- conflicted
+++ resolved
@@ -23,23 +23,13 @@
         where TOperations : ResourceOperationsBase<TOperations, TResource>
         where TResource : Resource
     {
-<<<<<<< HEAD
-        protected TrackedResource Parent { get; private set; }
-
-        protected ResourceContainerOperations(ArmClientContext context, ResourceIdentifier id, ArmClientOptions clientOptions) : base(context, id, clientOptions)
+        protected ResourceContainerOperations(ArmClientContext context, ResourceIdentifier id, ArmClientOptions clientOptions)
+            : base(context, id, clientOptions)
         {
         }
 
-        protected ResourceContainerOperations(ArmClientContext context, TrackedResource resource, ArmClientOptions clientOptions) : base(context, resource, clientOptions)
-=======
-        protected ResourceContainerOperations(ArmClientContext context, ResourceIdentifier id)
-            : base(context, id)
-        {
-        }
-
-        protected ResourceContainerOperations(ArmClientContext context, TrackedResource resource)
-            : base(context, resource)
->>>>>>> 555557e4
+        protected ResourceContainerOperations(ArmClientContext context, TrackedResource resource,  ArmClientOptions clientOptions)
+            : base(context, resource, clientOptions)
         {
             Parent = resource;
         }
