--- conflicted
+++ resolved
@@ -49,11 +49,8 @@
             return Create(resourceDetails.Name, resourceDetails);
         }
 
-<<<<<<< HEAD
         public abstract ArmOperation<ResourceOperationsBase<T>> Create(string name, T resourceDetails = null);
         public virtual Task<ArmOperation<ResourceOperationsBase<T>>> CreateAsync(T resourceDetails, CancellationToken cancellationToken = default)
-=======
-        public virtual ArmOperation<ResourceClientBase<T>> Create(string name)
         {
             T resourceDetails = Resource as T;
             if (null == resourceDetails)
@@ -67,7 +64,6 @@
         public abstract ArmOperation<ResourceClientBase<T>> Create(string name, T resourceDetails = null);
 
         public virtual Task<ArmOperation<ResourceClientBase<T>>> CreateAsync(T resourceDetails, CancellationToken cancellationToken = default)
->>>>>>> 1d8c4774
         {
             return CreateAsync(resourceDetails?.Id?.Name, resourceDetails, cancellationToken);
         }
