--- conflicted
+++ resolved
@@ -26,32 +26,23 @@
             }
         }
 
-<<<<<<< HEAD
-        public static Pageable<TOperations> ListAtContext<TOperations, TResource>(ArmClientContext clientContext, ArmClientOptions clientOptions, ResourceIdentifier id, ArmFilterCollection resourceFilters = null, int? top = null, CancellationToken cancellationToken = default)
-=======
         public static Pageable<TOperations> ListAtContext<TOperations, TResource>(
             ArmClientContext clientContext,
+            ArmClientOptions clientOptions,
             ResourceIdentifier id,
             ArmFilterCollection resourceFilters = null,
             int? top = null,
             CancellationToken cancellationToken = default)
->>>>>>> 555557e4
             where TOperations : ResourceOperationsBase<TOperations, TResource>
             where TResource : TrackedResource
         {
             Validate(id);
 
-<<<<<<< HEAD
-            string scopeId = id.Type == ResourceGroupOperations.AzureResourceType ? id.Name : null;
-            return _ListAtContext<TOperations, TResource>(clientContext, clientOptions, id, scopeId, resourceFilters, top, cancellationToken);
-        }
-
-        public static AsyncPageable<TOperations> ListAtContextAsync<TOperations, TResource>(ArmClientContext clientContext, ArmClientOptions clientOptions, ResourceIdentifier id, ArmFilterCollection resourceFilters = null, int? top = null, CancellationToken cancellationToken = default)
-=======
             var scopeId = id.Type == ResourceGroupOperations.AzureResourceType ? id.Name : null;
 
             return _ListAtContext<TOperations, TResource>(
                 clientContext,
+                clientOptions,
                 id,
                 scopeId,
                 resourceFilters,
@@ -61,30 +52,26 @@
 
         public static AsyncPageable<TOperations> ListAtContextAsync<TOperations, TResource>(
             ArmClientContext clientContext,
+            ArmClientOptions clientOptions,
             ResourceIdentifier id,
             ArmFilterCollection resourceFilters = null,
             int? top = null,
             CancellationToken cancellationToken = default)
->>>>>>> 555557e4
             where TOperations : ResourceOperationsBase<TOperations, TResource>
             where TResource : TrackedResource
         {
             Validate(id);
 
-<<<<<<< HEAD
-            string scopeId = id.Type == ResourceGroupOperations.AzureResourceType ? id.Name : null;
-            return _ListAtContextAsync<TOperations, TResource>(clientContext, clientOptions, id, scopeId, resourceFilters, top, cancellationToken);
-=======
             var scopeId = id.Type == ResourceGroupOperations.AzureResourceType ? id.Name : null;
 
             return _ListAtContextAsync<TOperations, TResource>(
                 clientContext,
+                clientOptions,
                 id,
                 scopeId,
                 resourceFilters,
                 top,
                 cancellationToken);
->>>>>>> 555557e4
         }
 
         public static Pageable<TOperations> ListAtContext<TOperations, TResource>(
@@ -95,17 +82,14 @@
             where TOperations : ResourceOperationsBase<TOperations, TResource>
             where TResource : TrackedResource
         {
-<<<<<<< HEAD
-            return _ListAtContext<TOperations, TResource>(subscription.ClientContext, subscription.ClientOptions, subscription.Id, null, resourceFilters, top, cancellationToken);
-=======
             return _ListAtContext<TOperations, TResource>(
                 subscription.ClientContext,
+                subscription.ClientOptions,
                 subscription.Id,
                 null,
                 resourceFilters,
                 top,
                 cancellationToken);
->>>>>>> 555557e4
         }
 
         public static AsyncPageable<TOperations> ListAtContextAsync<TOperations, TResource>(
@@ -116,14 +100,9 @@
             where TOperations : ResourceOperationsBase<TOperations, TResource>
             where TResource : TrackedResource
         {
-<<<<<<< HEAD
-            return _ListAtContextAsync<TOperations, TResource>(subscription.ClientContext, subscription.ClientOptions, subscription.Id, null, resourceFilters, top, cancellationToken);
-        }
-
-        private static AsyncPageable<TOperations> _ListAtContextAsync<TOperations, TResource>(ArmClientContext clientContext, ArmClientOptions clientOptions, ResourceIdentifier scopeId, string scopeFilter, ArmFilterCollection resourceFilters = null, int? top = null, CancellationToken cancellationToken = default)
-=======
             return _ListAtContextAsync<TOperations, TResource>(
                 subscription.ClientContext,
+                subscription.ClientOptions,
                 subscription.Id,
                 null,
                 resourceFilters,
@@ -133,12 +112,12 @@
 
         private static AsyncPageable<TOperations> _ListAtContextAsync<TOperations, TResource>(
             ArmClientContext clientContext,
+            ArmClientOptions clientOptions,
             ResourceIdentifier scopeId,
             string scopeFilter,
             ArmFilterCollection resourceFilters = null,
             int? top = null,
             CancellationToken cancellationToken = default)
->>>>>>> 555557e4
             where TOperations : ResourceOperationsBase<TOperations, TResource>
             where TResource : TrackedResource
         {
@@ -161,17 +140,14 @@
             return ConvertResultsAsync<TOperations, TResource>(result, clientContext, clientOptions);
         }
 
-<<<<<<< HEAD
-        private static Pageable<TOperations> _ListAtContext<TOperations, TResource>(ArmClientContext clientContext, ArmClientOptions clientOptions, ResourceIdentifier scopeId, string scopeFilter = null, ArmFilterCollection resourceFilters = null, int? top = null, CancellationToken cancellationToken = default)
-=======
         private static Pageable<TOperations> _ListAtContext<TOperations, TResource>(
             ArmClientContext clientContext,
+            ArmClientOptions clientOptions,
             ResourceIdentifier scopeId,
             string scopeFilter = null,
             ArmFilterCollection resourceFilters = null,
             int? top = null,
             CancellationToken cancellationToken = default)
->>>>>>> 555557e4
             where TOperations : ResourceOperationsBase<TOperations, TResource>
             where TResource : TrackedResource
         {
@@ -194,13 +170,10 @@
             return ConvertResults<TOperations, TResource>(result, clientContext, clientOptions);
         }
 
-<<<<<<< HEAD
-        private static Pageable<TOperations> ConvertResults<TOperations, TResource>(Pageable<GenericResourceExpanded> result, ArmClientContext clientContext, ArmClientOptions clientOptions)
-=======
         private static Pageable<TOperations> ConvertResults<TOperations, TResource>(
             Pageable<GenericResourceExpanded> result,
-            ArmClientContext clientContext)
->>>>>>> 555557e4
+            ArmClientContext clientContext,
+            ArmClientOptions clientOptions)
             where TOperations : ResourceOperationsBase<TOperations, TResource>
             where TResource : TrackedResource
         {
@@ -209,21 +182,15 @@
                 s => Activator.CreateInstance(
                     typeof(TOperations),
                     clientContext,
-<<<<<<< HEAD
-                    (Activator.CreateInstance(typeof(TResource), s as Azure.ResourceManager.Resources.Models.Resource) as TResource), clientOptions) as TOperations);
-        }
-
-        private static AsyncPageable<TOperations> ConvertResultsAsync<TOperations, TResource>(AsyncPageable<GenericResourceExpanded> result, ArmClientContext clientContext, ArmClientOptions clientOptions)
-=======
                     (Activator.CreateInstance(
                         typeof(TResource),
-                        s as Azure.ResourceManager.Resources.Models.Resource) as TResource).Id) as TOperations);
+                        s as Azure.ResourceManager.Resources.Models.Resource) as TResource), clientOptions) as TOperations);
         }
 
         private static AsyncPageable<TOperations> ConvertResultsAsync<TOperations, TResource>(
             AsyncPageable<GenericResourceExpanded> result,
-            ArmClientContext clientContext)
->>>>>>> 555557e4
+            ArmClientContext clientContext,
+            ArmClientOptions clientOptions)
             where TOperations : ResourceOperationsBase<TOperations, TResource>
             where TResource : TrackedResource
         {
@@ -232,12 +199,7 @@
                 s => Activator.CreateInstance(
                     typeof(TOperations),
                     clientContext,
-<<<<<<< HEAD
                     Activator.CreateInstance(typeof(TResource), s as Azure.ResourceManager.Resources.Models.Resource) as TResource, clientOptions) as TOperations);
-=======
-                    Activator.CreateInstance(typeof(TResource), s as Azure.ResourceManager.Resources.Models.Resource) as
-                        TResource) as TOperations);
->>>>>>> 555557e4
         }
 
         //TODO: should be able to access context.GetClient() instead of needing this method
