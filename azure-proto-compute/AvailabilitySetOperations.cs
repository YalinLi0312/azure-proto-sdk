--- conflicted
+++ resolved
@@ -7,11 +7,7 @@
 
 namespace azure_proto_compute
 {
-<<<<<<< HEAD
-    public class AvailabilitySetOperations : ResourceOperationsBase<XAvailabilitySet, PhAvailabilitySet>
-=======
-    public class AvailabilitySetOperations : ResourceOperationsBase<AvailabilitySetOperations, PhAvailabilitySet>, ITaggable<AvailabilitySetOperations, PhAvailabilitySet>, IDeletableResource<AvailabilitySetOperations, PhAvailabilitySet>
->>>>>>> 2220267e
+    public class AvailabilitySetOperations : ResourceOperationsBase<XAvailabilitySet, PhAvailabilitySet>, ITaggable<XAvailabilitySet, PhAvailabilitySet>, IDeletableResource<XAvailabilitySet, PhAvailabilitySet>
     {
 
         public AvailabilitySetOperations(ArmClientContext context, TrackedResource resource) : base(context, resource) { }
@@ -50,22 +46,14 @@
             return new PhArmOperation<XAvailabilitySet, AvailabilitySet>(await Operations.UpdateAsync(Id.ResourceGroup, Id.Name, patchable, cancellationToken), a => { Resource = new PhAvailabilitySet(a); return new XAvailabilitySet(ClientContext, Resource as PhAvailabilitySet); });
         }
 
-<<<<<<< HEAD
-        public override ArmOperation<XAvailabilitySet> AddTag(string key, string value)
-=======
-        public ArmOperation<AvailabilitySetOperations> AddTag(string key, string value)
->>>>>>> 2220267e
+        public ArmOperation<XAvailabilitySet> AddTag(string key, string value)
         {
             var patchable = new AvailabilitySetUpdate();
             patchable.Tags[key] = value;
             return Update(patchable);
         }
 
-<<<<<<< HEAD
-        public override Task<ArmOperation<XAvailabilitySet>> AddTagAsync(string key, string value, CancellationToken cancellationToken = default)
-=======
-        public Task<ArmOperation<AvailabilitySetOperations>> AddTagAsync(string key, string value, CancellationToken cancellationToken = default)
->>>>>>> 2220267e
+        public Task<ArmOperation<XAvailabilitySet>> AddTagAsync(string key, string value, CancellationToken cancellationToken = default)
         {
             var patchable = new AvailabilitySetUpdate();
             patchable.Tags[key] = value;
