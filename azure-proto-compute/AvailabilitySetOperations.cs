--- conflicted
+++ resolved
@@ -9,12 +9,7 @@
 {
     public class AvailabilitySetOperations : ResourceOperationsBase<XAvailabilitySet, PhAvailabilitySet>, ITaggable<XAvailabilitySet, PhAvailabilitySet>, IDeletableResource<XAvailabilitySet, PhAvailabilitySet>
     {
-<<<<<<< HEAD
-
         public AvailabilitySetOperations(ArmClientContext context, TrackedResource resource, ArmClientOptions clientOptions) : base(context, resource, clientOptions) { }
-=======
-        public AvailabilitySetOperations(ArmClientContext context, TrackedResource resource) : base(context, resource) { }
->>>>>>> 4a698154
 
         public AvailabilitySetOperations(ArmClientContext context, ResourceIdentifier id, ArmClientOptions clientOptions) : base(context, id, clientOptions) { }
 
