--- conflicted
+++ resolved
@@ -46,12 +46,9 @@
         /// </summary>
         public static readonly ResourceType ResourceType = "Microsoft.Compute/availabilitySets";
 
-<<<<<<< HEAD
         /// <summary>
-        /// The operation to delete an availability set. 
+        /// Gets the valid resource type definition for an availability set.
         /// </summary>
-        /// <returns> A response with the <see cref="ArmResponse{Response}"/> operation for this resource. </returns>
-=======
         protected override ResourceType ValidResourceType => ResourceType;
 
         private AvailabilitySetsOperations Operations => GetClient((uri, cred) =>
@@ -61,7 +58,10 @@
                 cred,
                 ClientOptions.Convert<ComputeManagementClientOptions>())).AvailabilitySets;
 
->>>>>>> b1d8b9fd
+        /// <summary>
+        /// The operation to delete an availability set. 
+        /// </summary>
+        /// <returns> A response with the <see cref="ArmResponse{Response}"/> operation for this resource. </returns>
         public ArmResponse<Response> Delete()
         {
             return new ArmResponse(Operations.Delete(Id.ResourceGroup, Id.Name));
@@ -160,56 +160,30 @@
                 });
         }
 
-<<<<<<< HEAD
         /// <summary>
         /// The operation to add a tag to an availability set.
         /// </summary>
         /// <param name="key"> The key for the tag. </param>
         /// <param name="value"> The value for the tag. </param>
-        /// <returns> The operation of the updated resource. </returns>
-        public ArmOperation<AvailabilitySet> AddTag(string key, string value)
-=======
+        /// <returns> An <see cref="ArmOperation{AvailabilitySet}"/> that allows polling for completion of the operation. </returns>
         public ArmOperation<AvailabilitySet> StartAddTag(string key, string value)
->>>>>>> b1d8b9fd
         {
             var patchable = new AvailabilitySetUpdate();
             patchable.Tags[key] = value;
             return Update(patchable);
         }
 
-<<<<<<< HEAD
         /// <summary>
         /// The operation to add a tag to an availability set.
         /// </summary>
         /// <param name="key"> The key for the tag. </param>
         /// <param name="value"> The value for the tag. </param>
-        /// <returns> A <see cref="Task"/> that on completion returns the operation of the updated resource. </returns>
-        public Task<ArmOperation<AvailabilitySet>> AddTagAsync(string key, string value, CancellationToken cancellationToken = default)
-=======
+        /// <returns> A <see cref="Task"/> that on completion returns an <see cref="ArmOperation{AvailabilitySet}"/> that allows polling for completion of the operation. </returns>
         public Task<ArmOperation<AvailabilitySet>> StartAddTagAsync(string key, string value, CancellationToken cancellationToken = default)
->>>>>>> b1d8b9fd
         {
             var patchable = new AvailabilitySetUpdate();
             patchable.Tags[key] = value;
             return UpdateAsync(patchable);
         }
-<<<<<<< HEAD
-
-        /// <summary>
-        /// Gets the operations that can be performed over a specific availability set.
-        /// </summary>
-        internal AvailabilitySetsOperations Operations => GetClient<ComputeManagementClient>((uri, cred) =>
-            new ComputeManagementClient(uri,
-                                        Id.Subscription,
-                                        cred,
-                                        ClientOptions.Convert<ComputeManagementClientOptions>())).AvailabilitySets;
-
-        /// <inheritdoc/>
-        protected override ResourceType GetValidResourceType()
-        {
-            return ResourceType;
-        }
-=======
->>>>>>> b1d8b9fd
     }
 }