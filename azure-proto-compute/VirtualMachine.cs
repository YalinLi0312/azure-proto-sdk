--- conflicted
+++ resolved
@@ -16,11 +16,7 @@
         /// <summary>
         /// Initializes a new instance of the <see cref="VirtualMachine"/> class.
         /// </summary>
-<<<<<<< HEAD
         /// <param name="operations"> The client parameters to use in these operations. </param>
-=======
-        /// <param name="operations"> The operations to copy options from. </param>
->>>>>>> 492baa30
         /// <param name="resource"> The resource that is the target of operations. </param>
         internal VirtualMachine(ResourceOperationsBase operations, VirtualMachineData resource)
             : base(operations, resource.Id)
