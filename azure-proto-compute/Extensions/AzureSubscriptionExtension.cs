--- conflicted
+++ resolved
@@ -25,13 +25,8 @@
         /// <returns></returns>
         public static Pageable<VirtualMachineOperations> ListVms(this SubscriptionOperations subscription, ArmSubstringFilter filter = null, int? top = null, CancellationToken cancellationToken = default)
         {
-<<<<<<< HEAD
-            var collection = new VmCollection(subscription, subscription.DefaultSubscription);
-            return new PhWrappingPageable<ResourceOperations<PhVirtualMachine>, VmOperations>(collection.List(filter, top, cancellationToken), vm => new VmOperations(vm, vm.Context));
-=======
             var collection = new VirtualMachineCollection(subscription, subscription.DefaultSubscription);
-            return new WrappingPageable<ResourceClientBase<PhVirtualMachine>, VirtualMachineOperations>(collection.List(filter, top, cancellationToken), vm => new VirtualMachineOperations(vm, vm.Context));
->>>>>>> fdad31ff
+            return new PhWrappingPageable<ResourceClientBase<PhVirtualMachine>, VirtualMachineOperations>(collection.List(filter, top, cancellationToken), vm => new VirtualMachineOperations(vm, vm.Context));
         }
 
         /// <summary>
@@ -44,13 +39,8 @@
         /// <returns></returns>
         public static AsyncPageable<VirtualMachineOperations> ListVmsAsync(this SubscriptionOperations subscription, ArmSubstringFilter filter = null, int? top = null, CancellationToken cancellationToken = default)
         {
-<<<<<<< HEAD
-            var collection = new VmCollection(subscription, subscription.DefaultSubscription);
-            return new PhWrappingAsyncPageable<ResourceOperations<PhVirtualMachine>, VmOperations>(collection.ListAsync(filter, top, cancellationToken), vm => new VmOperations(vm, vm.Context));
-=======
             var collection = new VirtualMachineCollection(subscription, subscription.DefaultSubscription);
-            return new WrappingAsyncPageable<ResourceClientBase<PhVirtualMachine>, VirtualMachineOperations>(collection.ListAsync(filter, top, cancellationToken), vm => new VirtualMachineOperations(vm, vm.Context));
->>>>>>> fdad31ff
+            return new PhWrappingAsyncPageable<ResourceClientBase<PhVirtualMachine>, VirtualMachineOperations>(collection.ListAsync(filter, top, cancellationToken), vm => new VirtualMachineOperations(vm, vm.Context));
         }
 
         #endregion
@@ -60,21 +50,13 @@
         public static Pageable<AvailabilitySetOperations> ListAvailabilitySets(this SubscriptionOperations subscription, ArmSubstringFilter filter = null, int? top = null, CancellationToken cancellationToken = default)
         {
             var collection = new AvailabilitySetCollection(subscription, subscription.DefaultSubscription);
-<<<<<<< HEAD
-            return new PhWrappingPageable<ResourceOperations<PhAvailabilitySet>, AvailabilitySetOperations>(collection.List(filter, top, cancellationToken), a => new AvailabilitySetOperations(a, a.Context));
-=======
-            return new WrappingPageable<ResourceClientBase<PhAvailabilitySet>, AvailabilitySetOperations>(collection.List(filter, top, cancellationToken), a => new AvailabilitySetOperations(a, a.Context));
->>>>>>> fdad31ff
+            return new PhWrappingPageable<ResourceClientBase<PhAvailabilitySet>, AvailabilitySetOperations>(collection.List(filter, top, cancellationToken), a => new AvailabilitySetOperations(a, a.Context));
         }
 
         public static AsyncPageable<AvailabilitySetOperations> ListAvailabilitySetsAsync(this SubscriptionOperations subscription, ArmSubstringFilter filter = null, int? top = null, CancellationToken cancellationToken = default)
         {
             var collection = new AvailabilitySetCollection(subscription, subscription.DefaultSubscription);
-<<<<<<< HEAD
-            return new PhWrappingAsyncPageable<ResourceOperations<PhAvailabilitySet>, AvailabilitySetOperations>(collection.ListAsync(filter, top, cancellationToken), a => new AvailabilitySetOperations(a, a.Context));
-=======
-            return new WrappingAsyncPageable<ResourceClientBase<PhAvailabilitySet>, AvailabilitySetOperations>(collection.ListAsync(filter, top, cancellationToken), a => new AvailabilitySetOperations(a, a.Context));
->>>>>>> fdad31ff
+            return new PhWrappingAsyncPageable<ResourceClientBase<PhAvailabilitySet>, AvailabilitySetOperations>(collection.ListAsync(filter, top, cancellationToken), a => new AvailabilitySetOperations(a, a.Context));
         }
 
         #endregion
