--- conflicted
+++ resolved
@@ -25,13 +25,8 @@
         /// <returns></returns>
         public static Pageable<VirtualMachineOperations> ListVms(this SubscriptionOperations subscription, ArmSubstringFilter filter = null, int? top = null, CancellationToken cancellationToken = default)
         {
-<<<<<<< HEAD
             var collection = new VirtualMachineCollection(subscription, subscription.Context);
             return new PhWrappingPageable<ResourceOperationsBase<PhVirtualMachine>, VirtualMachineOperations>(collection.List(filter, top, cancellationToken), vm => new VirtualMachineOperations(vm, vm.Context));
-=======
-            var collection = new VirtualMachineCollection(subscription, subscription.Id);
-            return new PhWrappingPageable<ResourceClientBase<PhVirtualMachine>, VirtualMachineOperations>(collection.List(filter, top, cancellationToken), vm => new VirtualMachineOperations(vm, vm.Context));
->>>>>>> 1d8c4774
         }
 
         /// <summary>
@@ -44,13 +39,8 @@
         /// <returns></returns>
         public static AsyncPageable<VirtualMachineOperations> ListVmsAsync(this SubscriptionOperations subscription, ArmSubstringFilter filter = null, int? top = null, CancellationToken cancellationToken = default)
         {
-<<<<<<< HEAD
-            var collection = new VirtualMachineCollection(subscription, subscription.DefaultSubscription);
+            var collection = new VirtualMachineCollection(subscription, subscription.Id);
             return new PhWrappingAsyncPageable<ResourceOperationsBase<PhVirtualMachine>, VirtualMachineOperations>(collection.ListAsync(filter, top, cancellationToken), vm => new VirtualMachineOperations(vm, vm.Context));
-=======
-            var collection = new VirtualMachineCollection(subscription, subscription.Id);
-            return new PhWrappingAsyncPageable<ResourceClientBase<PhVirtualMachine>, VirtualMachineOperations>(collection.ListAsync(filter, top, cancellationToken), vm => new VirtualMachineOperations(vm, vm.Context));
->>>>>>> 1d8c4774
         }
 
         #endregion
@@ -59,24 +49,14 @@
 
         public static Pageable<AvailabilitySetOperations> ListAvailabilitySets(this SubscriptionOperations subscription, ArmSubstringFilter filter = null, int? top = null, CancellationToken cancellationToken = default)
         {
-<<<<<<< HEAD
-            var collection = new AvailabilitySetCollection(subscription, subscription.DefaultSubscription);
+            var collection = new AvailabilitySetCollection(subscription, subscription.Id);
             return new PhWrappingPageable<ResourceOperationsBase<PhAvailabilitySet>, AvailabilitySetOperations>(collection.List(filter, top, cancellationToken), a => new AvailabilitySetOperations(a, a.Context));
-=======
-            var collection = new AvailabilitySetCollection(subscription, subscription.Id);
-            return new PhWrappingPageable<ResourceClientBase<PhAvailabilitySet>, AvailabilitySetOperations>(collection.List(filter, top, cancellationToken), a => new AvailabilitySetOperations(a, a.Context));
->>>>>>> 1d8c4774
         }
 
         public static AsyncPageable<AvailabilitySetOperations> ListAvailabilitySetsAsync(this SubscriptionOperations subscription, ArmSubstringFilter filter = null, int? top = null, CancellationToken cancellationToken = default)
         {
-<<<<<<< HEAD
-            var collection = new AvailabilitySetCollection(subscription, subscription.DefaultSubscription);
+            var collection = new AvailabilitySetCollection(subscription, subscription.Id);
             return new PhWrappingAsyncPageable<ResourceOperationsBase<PhAvailabilitySet>, AvailabilitySetOperations>(collection.ListAsync(filter, top, cancellationToken), a => new AvailabilitySetOperations(a, a.Context));
-=======
-            var collection = new AvailabilitySetCollection(subscription, subscription.Id);
-            return new PhWrappingAsyncPageable<ResourceClientBase<PhAvailabilitySet>, AvailabilitySetOperations>(collection.ListAsync(filter, top, cancellationToken), a => new AvailabilitySetOperations(a, a.Context));
->>>>>>> 1d8c4774
         }
 
         #endregion
