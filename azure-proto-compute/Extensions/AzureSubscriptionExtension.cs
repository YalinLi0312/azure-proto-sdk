﻿using Azure;
using Azure.ResourceManager.Compute;
using Azure.ResourceManager.Core;
using Azure.ResourceManager.Core.Adapters;
using Azure.ResourceManager.Core.Resources;
using System.Threading;

namespace azure_proto_compute
{
    /// <summary>
    /// Extension methods for convenient access on SubscriptionOperations in a client
    /// </summary>
    public static class AzureSubscriptionExtension
    {
        #region Virtual Machine List Operations
        /// <summary>
        /// List vms at the given subscription context
        /// </summary>
        /// <param name="subscription"></param>
        /// <returns></returns>
        public static Pageable<VirtualMachine> ListVirtualMachines(this SubscriptionOperations subscription)
        {
<<<<<<< HEAD
            //TODO: consider ArmPageable<T> to introduce post network call filtering and avoid breaking changes
            ArmFilterCollection filters = new ArmFilterCollection(VirtualMachineData.ResourceType);
            filters.SubstringFilter = filter;
            return ResourceListOperations.ListAtContext(subscription, filters, top, cancellationToken);
=======
            var vmOperations = subscription.GetClient((baseUri, cred) => new ComputeManagementClient(baseUri, subscription.Id.Subscription, cred,
                    subscription.ClientOptions.Convert<ComputeManagementClientOptions>())).VirtualMachines;
            var result = vmOperations.ListAll();
            return new PhWrappingPageable<Azure.ResourceManager.Compute.Models.VirtualMachine, VirtualMachine>(
                result,
                s => new VirtualMachine(subscription.ClientOptions, new VirtualMachineData(s)));
>>>>>>> c6c57a0a
        }

        /// <summary>
        /// 
        /// </summary>
        /// <param name="subscription"></param>
        /// <returns></returns>
        public static AsyncPageable<VirtualMachine> ListVirtualMachinesAsync(this SubscriptionOperations subscription)
        {
            var vmOperations = subscription.GetClient((baseUri, cred) => new ComputeManagementClient(baseUri, subscription.Id.Subscription, cred,
                    subscription.ClientOptions.Convert<ComputeManagementClientOptions>())).VirtualMachines;
            var result = vmOperations.ListAllAsync();
            return new PhWrappingAsyncPageable<Azure.ResourceManager.Compute.Models.VirtualMachine, VirtualMachine>(
                result,
                s => new VirtualMachine(subscription.ClientOptions, new VirtualMachineData(s)));
        }

        public static Pageable<ArmResource> ListVirtualMachinesByName(this SubscriptionOperations subscription, ArmSubstringFilter filter, int? top = null, CancellationToken cancellationToken = default)
        {
            ArmFilterCollection filters = new ArmFilterCollection(VirtualMachineData.ResourceType);
            filters.SubstringFilter = filter;
            return ResourceListOperations.ListAtContext<ArmResource, ArmResourceData>(subscription.ClientOptions, subscription.Id, filters, top, cancellationToken);
        }

        public static AsyncPageable<ArmResource> ListVirtualMachinesByNameAsync(this SubscriptionOperations subscription, ArmSubstringFilter filter, int? top = null, CancellationToken cancellationToken = default)
        {
            ArmFilterCollection filters = new ArmFilterCollection(VirtualMachineData.ResourceType);
            filters.SubstringFilter = filter;
<<<<<<< HEAD
            return ResourceListOperations.ListAtContextAsync(subscription, filters, top, cancellationToken);
=======
            return ResourceListOperations.ListAtContextAsync<ArmResource, ArmResourceData>(subscription.ClientOptions, subscription.Id, filters, top, cancellationToken);
>>>>>>> c6c57a0a
        }
        #endregion

        #region AvailabilitySet List Operations
        public static Pageable<AvailabilitySet> ListAvailabilitySets(this SubscriptionOperations subscription, ArmSubstringFilter filter = null, int? top = null, CancellationToken cancellationToken = default)
        {
            ArmFilterCollection filters = new ArmFilterCollection(AvailabilitySetData.ResourceType);
            filters.SubstringFilter = filter;
            return ResourceListOperations.ListAtContext(subscription, filters, top, cancellationToken);
        }

        public static AsyncPageable<AvailabilitySet> ListAvailabilitySetsAsync(this SubscriptionOperations subscription, ArmSubstringFilter filter = null, int? top = null, CancellationToken cancellationToken = default)
        {
            ArmFilterCollection filters = new ArmFilterCollection(AvailabilitySetData.ResourceType);
            filters.SubstringFilter = filter;
            return ResourceListOperations.ListAtContextAsync(subscription, filters, top, cancellationToken);
        }
        #endregion
    }
}<|MERGE_RESOLUTION|>--- conflicted
+++ resolved
@@ -20,19 +20,12 @@
         /// <returns></returns>
         public static Pageable<VirtualMachine> ListVirtualMachines(this SubscriptionOperations subscription)
         {
-<<<<<<< HEAD
-            //TODO: consider ArmPageable<T> to introduce post network call filtering and avoid breaking changes
-            ArmFilterCollection filters = new ArmFilterCollection(VirtualMachineData.ResourceType);
-            filters.SubstringFilter = filter;
-            return ResourceListOperations.ListAtContext(subscription, filters, top, cancellationToken);
-=======
             var vmOperations = subscription.GetClient((baseUri, cred) => new ComputeManagementClient(baseUri, subscription.Id.Subscription, cred,
                     subscription.ClientOptions.Convert<ComputeManagementClientOptions>())).VirtualMachines;
             var result = vmOperations.ListAll();
             return new PhWrappingPageable<Azure.ResourceManager.Compute.Models.VirtualMachine, VirtualMachine>(
                 result,
                 s => new VirtualMachine(subscription.ClientOptions, new VirtualMachineData(s)));
->>>>>>> c6c57a0a
         }
 
         /// <summary>
@@ -61,11 +54,7 @@
         {
             ArmFilterCollection filters = new ArmFilterCollection(VirtualMachineData.ResourceType);
             filters.SubstringFilter = filter;
-<<<<<<< HEAD
-            return ResourceListOperations.ListAtContextAsync(subscription, filters, top, cancellationToken);
-=======
             return ResourceListOperations.ListAtContextAsync<ArmResource, ArmResourceData>(subscription.ClientOptions, subscription.Id, filters, top, cancellationToken);
->>>>>>> c6c57a0a
         }
         #endregion
 
