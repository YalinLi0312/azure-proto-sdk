--- conflicted
+++ resolved
@@ -54,14 +54,9 @@
         /// <summary>
         /// Filters the list of VMs for a SubscriptionOperations represented as generic resources.
         /// </summary>
-<<<<<<< HEAD
         /// <param name="subscription"> The <see cref="SubscriptionOperations" /> instance the method will execute against. </param>
-        /// <param name="filter"> The ArmSubstringFilter to filter the list. </param>
+        /// <param name="filter"> The ResourceNameFilter to filter the list. </param>
         /// <param name="top"> The number of results to return. </param>
-=======
-        /// <param> The <see cref="SubscriptionOperations" /> instance the method will execute against. </param>
-        /// <param name="filter"> The ResourceNameFilter to filter the list. </param>
->>>>>>> 492baa30
         /// <param name="cancellationToken"> A token to allow the caller to cancel the call to the service. The default value is <see cref="P:System.Threading.CancellationToken.None" />. </param>
         /// <returns> A collection of resource operations that may take multiple service requests to iterate over. </returns>
         public static Pageable<GenericResource> ListVirtualMachinesByName(this SubscriptionOperations subscription, ResourceNameFilter filter, int? top = null, CancellationToken cancellationToken = default)
@@ -74,14 +69,9 @@
         /// <summary>
         /// Filters the list of VMs for a SubscriptionOperations represented as generic resources.
         /// </summary>
-<<<<<<< HEAD
         /// <param name="subscription"> The <see cref="SubscriptionOperations" /> instance the method will execute against. </param>
-        /// <param name="filter"> The ArmSubstringFilter to filter the list. </param>
+        /// <param name="filter"> The ResourceNameFilter to filter the list. </param>
         /// <param name="top"> The number of results to return. </param>
-=======
-        /// <param> The <see cref="SubscriptionOperations" /> instance the method will execute against. </param>
-        /// <param name="filter"> The ResourceNameFilter to filter the list. </param>
->>>>>>> 492baa30
         /// <param name="cancellationToken"> A token to allow the caller to cancel the call to the service. The default value is <see cref="P:System.Threading.CancellationToken.None" />. </param>
         /// <returns> An async collection of resource operations that may take multiple service requests to iterate over. </returns>
         public static AsyncPageable<GenericResource> ListVirtualMachinesByNameAsync(this SubscriptionOperations subscription, ResourceNameFilter filter, int? top = null, CancellationToken cancellationToken = default)
