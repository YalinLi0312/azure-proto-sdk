--- conflicted
+++ resolved
@@ -90,13 +90,8 @@
         /// <returns></returns>
         public static Pageable<VirtualMachineOperations> ListVms(this ResourceGroupOperations operations, ArmSubstringFilter filter = null, int? top = null, CancellationToken cancellationToken = default)
         {
-<<<<<<< HEAD
-            var collection = new VmCollection(operations, operations.Context);
-            return new PhWrappingPageable<ResourceOperations<PhVirtualMachine>, VmOperations>(collection.List(filter, top, cancellationToken), vm => new VmOperations(vm, vm.Context));
-=======
             var collection = new VirtualMachineCollection(operations, operations.Context);
-            return new WrappingPageable<ResourceClientBase<PhVirtualMachine>, VirtualMachineOperations>(collection.List(filter, top, cancellationToken), vm => new VirtualMachineOperations(vm, vm.Context));
->>>>>>> fdad31ff
+            return new PhWrappingPageable<ResourceClientBase<PhVirtualMachine>, VirtualMachineOperations>(collection.List(filter, top, cancellationToken), vm => new VirtualMachineOperations(vm, vm.Context));
         }
 
         /// <summary>
@@ -109,24 +104,14 @@
         /// <returns></returns>
         public static AsyncPageable<VirtualMachineOperations> ListVmsAsync(this ResourceGroupOperations operations, ArmSubstringFilter filter = null, int? top = null, CancellationToken cancellationToken = default)
         {
-<<<<<<< HEAD
-            var collection = new VmCollection(operations, operations.Context);
-            return new PhWrappingAsyncPageable<ResourceOperations<PhVirtualMachine>, VmOperations>(collection.ListAsync(filter, top, cancellationToken), vm => new VmOperations(vm, vm.Context));
-=======
             var collection = new VirtualMachineCollection(operations, operations.Context);
-            return new WrappingAsyncPageable<ResourceClientBase<PhVirtualMachine>, VirtualMachineOperations>(collection.ListAsync(filter, top, cancellationToken), vm => new VirtualMachineOperations(vm, vm.Context));
->>>>>>> fdad31ff
+            return new PhWrappingAsyncPageable<ResourceClientBase<PhVirtualMachine>, VirtualMachineOperations>(collection.ListAsync(filter, top, cancellationToken), vm => new VirtualMachineOperations(vm, vm.Context));
         }
 
         public static Pageable<VirtualMachineOperations> ListVmsByTag(this ResourceGroupOperations operations, ArmTagFilter filter, int? top = null, CancellationToken cancellationToken = default)
         {
-<<<<<<< HEAD
-            var collection = new VmCollection(operations, operations.Context);
-            return new PhWrappingPageable<ResourceOperations<PhVirtualMachine>, VmOperations>(collection.ListByTag(filter, top, cancellationToken), vm => new VmOperations(vm, vm.Context));
-=======
             var collection = new VirtualMachineCollection(operations, operations.Context);
-            return new WrappingPageable<ResourceClientBase<PhVirtualMachine>, VirtualMachineOperations>(collection.ListByTag(filter, top, cancellationToken), vm => new VirtualMachineOperations(vm, vm.Context));
->>>>>>> fdad31ff
+            return new PhWrappingPageable<ResourceClientBase<PhVirtualMachine>, VirtualMachineOperations>(collection.ListByTag(filter, top, cancellationToken), vm => new VirtualMachineOperations(vm, vm.Context));
         }
 
         #endregion
