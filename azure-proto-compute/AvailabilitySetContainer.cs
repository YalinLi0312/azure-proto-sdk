﻿using Azure;
using Azure.ResourceManager.Compute;
using Azure.ResourceManager.Compute.Models;
using azure_proto_core;
using azure_proto_core.Adapters;
using azure_proto_core.Resources;
using System.Threading;
using System.Threading.Tasks;

namespace azure_proto_compute
{
    /// <summary>
    /// Operatiosn class for Availability Set Contaienrs (resource groups)
    /// </summary>
    public class AvailabilitySetContainer : ResourceContainerOperations<XAvailabilitySet, PhAvailabilitySet>
    {
        public AvailabilitySetContainer(ArmClientContext context, PhResourceGroup resourceGroup, ArmClientOptions clientOptions) : base(context, resourceGroup, clientOptions) { }

        internal AvailabilitySetContainer(ArmClientContext context, ResourceIdentifier id, ArmClientOptions clientOptions):base(context, id, clientOptions) { }

        public override ResourceType ResourceType => "Microsoft.Compute/availabilitySets";

        public override ArmResponse<XAvailabilitySet> Create(string name, PhAvailabilitySet resourceDetails, CancellationToken cancellationToken = default)
        {
            var response = Operations.CreateOrUpdate(Id.ResourceGroup, name, resourceDetails.Model, cancellationToken);
            return new PhArmResponse<XAvailabilitySet, AvailabilitySet>(
                response,
                a => new XAvailabilitySet(ClientContext, new PhAvailabilitySet(a), ClientOptions));
        }

        public async override Task<ArmResponse<XAvailabilitySet>> CreateAsync(string name, PhAvailabilitySet resourceDetails, CancellationToken cancellationToken = default)
        {
            var response = await Operations.CreateOrUpdateAsync(Id.ResourceGroup, name, resourceDetails.Model, cancellationToken).ConfigureAwait(false);
            return new PhArmResponse<XAvailabilitySet, AvailabilitySet>(
                response,
                a => new XAvailabilitySet(ClientContext, new PhAvailabilitySet(a), ClientOptions));
        }

        public override ArmOperation<XAvailabilitySet> StartCreate(string name, PhAvailabilitySet resourceDetails, CancellationToken cancellationToken = default)
        {
            return new PhArmOperation<XAvailabilitySet, AvailabilitySet>(
                Operations.CreateOrUpdate(Id.ResourceGroup, name, resourceDetails.Model, cancellationToken),
                a => new XAvailabilitySet(ClientContext, new PhAvailabilitySet(a), ClientOptions));
        }

        public async override Task<ArmOperation<XAvailabilitySet>> StartCreateAsync(string name, PhAvailabilitySet resourceDetails, CancellationToken cancellationToken = default)
        {
            return new PhArmOperation<XAvailabilitySet, AvailabilitySet>(
                await Operations.CreateOrUpdateAsync(Id.ResourceGroup, name, resourceDetails.Model, cancellationToken).ConfigureAwait(false),
                a => new XAvailabilitySet(ClientContext, new PhAvailabilitySet(a), ClientOptions));
        }

        public ArmBuilder<XAvailabilitySet, PhAvailabilitySet> Construct(string skuName, Location location = null)
        {
            var availabilitySet = new AvailabilitySet(location ?? DefaultLocation)
            {
                PlatformUpdateDomainCount = 5,
                PlatformFaultDomainCount = 2,
                Sku = new Azure.ResourceManager.Compute.Models.Sku() { Name = skuName }
            };

            return new ArmBuilder<XAvailabilitySet, PhAvailabilitySet>(this, new PhAvailabilitySet(availabilitySet));
        }

<<<<<<< HEAD
        internal AvailabilitySetsOperations Operations => GetClient((uri, cred) => new ComputeManagementClient(uri, Id.Subscription, cred, 
                    ArmClientOptions.convert<ComputeManagementClientOptions>(ClientOptions))).AvailabilitySets;
=======
        public Pageable<ArmResourceOperations> ListByName(ArmSubstringFilter filter, int? top = null, CancellationToken cancellationToken = default)
        {
            ArmFilterCollection filters = new ArmFilterCollection(PhAvailabilitySet.ResourceType);
            filters.SubstringFilter = filter;
            return ResourceListOperations.ListAtContext<ArmResourceOperations, ArmResource>(ClientContext, Id, filters, top, cancellationToken);
        }

        public AsyncPageable<ArmResourceOperations> ListByNameAsync(ArmSubstringFilter filter, int? top = null, CancellationToken cancellationToken = default)
        {
            ArmFilterCollection filters = new ArmFilterCollection(PhAvailabilitySet.ResourceType);
            filters.SubstringFilter = filter;
            return ResourceListOperations.ListAtContextAsync<ArmResourceOperations, ArmResource>(ClientContext, Id, filters, top, cancellationToken);
        }

        public Pageable<XAvailabilitySet> ListByNameExpanded(ArmSubstringFilter filter, int? top = null, CancellationToken cancellationToken = default)
        {
            var results = ListByName(filter, top, cancellationToken);
            return new PhWrappingPageable<ArmResourceOperations, XAvailabilitySet>(results, s => new AvailabilitySetOperations(s).Get().Value);
        }

        public AsyncPageable<XAvailabilitySet> ListByNameExpandedAsync(ArmSubstringFilter filter, int? top = null, CancellationToken cancellationToken = default)
        {
            var results = ListByNameAsync(filter, top, cancellationToken);
            return new PhWrappingAsyncPageable<ArmResourceOperations, XAvailabilitySet>(results, s => new AvailabilitySetOperations(s).Get().Value);
        }

        internal AvailabilitySetsOperations Operations => GetClient((uri, cred) => new ComputeManagementClient(uri, Id.Subscription, cred)).AvailabilitySets;
>>>>>>> 9bb84c75
    }
}<|MERGE_RESOLUTION|>--- conflicted
+++ resolved
@@ -62,10 +62,6 @@
             return new ArmBuilder<XAvailabilitySet, PhAvailabilitySet>(this, new PhAvailabilitySet(availabilitySet));
         }
 
-<<<<<<< HEAD
-        internal AvailabilitySetsOperations Operations => GetClient((uri, cred) => new ComputeManagementClient(uri, Id.Subscription, cred, 
-                    ArmClientOptions.convert<ComputeManagementClientOptions>(ClientOptions))).AvailabilitySets;
-=======
         public Pageable<ArmResourceOperations> ListByName(ArmSubstringFilter filter, int? top = null, CancellationToken cancellationToken = default)
         {
             ArmFilterCollection filters = new ArmFilterCollection(PhAvailabilitySet.ResourceType);
@@ -92,7 +88,7 @@
             return new PhWrappingAsyncPageable<ArmResourceOperations, XAvailabilitySet>(results, s => new AvailabilitySetOperations(s).Get().Value);
         }
 
-        internal AvailabilitySetsOperations Operations => GetClient((uri, cred) => new ComputeManagementClient(uri, Id.Subscription, cred)).AvailabilitySets;
->>>>>>> 9bb84c75
+        internal AvailabilitySetsOperations Operations => GetClient((uri, cred) => new ComputeManagementClient(uri, Id.Subscription, cred, 
+                    ArmClientOptions.convert<ComputeManagementClientOptions>(ClientOptions))).AvailabilitySets;
     }
 }