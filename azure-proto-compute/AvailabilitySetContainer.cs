--- conflicted
+++ resolved
@@ -22,11 +22,7 @@
             var response = Operations.CreateOrUpdate(Id.ResourceGroup, name, resourceDetails.Model, cancellationToken);
             return new PhArmResponse<XAvailabilitySet, AvailabilitySet>(
                 response,
-<<<<<<< HEAD
-                a => new AvailabilitySetOperations(ClientContext, new PhAvailabilitySet(a), this.ClientOptions));
-=======
-                a => new XAvailabilitySet(ClientContext, new PhAvailabilitySet(a)));
->>>>>>> 4a698154
+                a => new XAvailabilitySet(ClientContext, new PhAvailabilitySet(a), this.ClientOptions));
         }
 
         public async override Task<ArmResponse<XAvailabilitySet>> CreateAsync(string name, PhAvailabilitySet resourceDetails, CancellationToken cancellationToken = default)
@@ -34,33 +30,21 @@
             var response = await Operations.CreateOrUpdateAsync(Id.ResourceGroup, name, resourceDetails.Model, cancellationToken).ConfigureAwait(false);
             return new PhArmResponse<XAvailabilitySet, AvailabilitySet>(
                 response,
-<<<<<<< HEAD
-                a => new AvailabilitySetOperations(ClientContext, new PhAvailabilitySet(a), this.ClientOptions));
-=======
-                a => new XAvailabilitySet(ClientContext, new PhAvailabilitySet(a)));
->>>>>>> 4a698154
+                a => new XAvailabilitySet(ClientContext, new PhAvailabilitySet(a), this.ClientOptions));
         }
 
         public override ArmOperation<XAvailabilitySet> StartCreate(string name, PhAvailabilitySet resourceDetails, CancellationToken cancellationToken = default)
         {
             return new PhArmOperation<XAvailabilitySet, AvailabilitySet>(
                 Operations.CreateOrUpdate(Id.ResourceGroup, name, resourceDetails.Model, cancellationToken),
-<<<<<<< HEAD
-                a => new AvailabilitySetOperations(ClientContext, new PhAvailabilitySet(a), this.ClientOptions));
-=======
-                a => new XAvailabilitySet(ClientContext, new PhAvailabilitySet(a)));
->>>>>>> 4a698154
+                a => new XAvailabilitySet(ClientContext, new PhAvailabilitySet(a), this.ClientOptions));
         }
 
         public async override Task<ArmOperation<XAvailabilitySet>> StartCreateAsync(string name, PhAvailabilitySet resourceDetails, CancellationToken cancellationToken = default)
         {
             return new PhArmOperation<XAvailabilitySet, AvailabilitySet>(
                 await Operations.CreateOrUpdateAsync(Id.ResourceGroup, name, resourceDetails.Model, cancellationToken).ConfigureAwait(false),
-<<<<<<< HEAD
-                a => new AvailabilitySetOperations(ClientContext, new PhAvailabilitySet(a), this.ClientOptions));
-=======
-                a => new XAvailabilitySet(ClientContext, new PhAvailabilitySet(a)));
->>>>>>> 4a698154
+                a => new XAvailabilitySet(ClientContext, new PhAvailabilitySet(a), this.ClientOptions));
         }
 
         public ArmBuilder<XAvailabilitySet, PhAvailabilitySet> Construct(string skuName, Location location = null)
