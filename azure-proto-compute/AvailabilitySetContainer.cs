--- conflicted
+++ resolved
@@ -33,14 +33,8 @@
         {
         }
 
-<<<<<<< HEAD
         /// <inheritdoc/>
         public override ArmResponse<AvailabilitySet> Create(string name, AvailabilitySetData resourceDetails, CancellationToken cancellationToken = default)
-=======
-        protected override ResourceType ValidResourceType => ResourceGroupOperations.ResourceType;
-
-        public override ArmResponse<AvailabilitySet> Create(string name, AvailabilitySetData resourceDetails)
->>>>>>> b1d8b9fd
         {
             var response = Operations.CreateOrUpdate(Id.ResourceGroup, name, resourceDetails.Model);
             return new PhArmResponse<AvailabilitySet, Azure.ResourceManager.Compute.Models.AvailabilitySet>(
@@ -152,14 +146,5 @@
         /// </summary>
         internal AvailabilitySetsOperations Operations => GetClient((uri, cred) => new ComputeManagementClient(uri, Id.Subscription, cred,
                     ClientOptions.Convert<ComputeManagementClientOptions>())).AvailabilitySets;
-<<<<<<< HEAD
-
-        /// <inheritdoc/>
-        protected override ResourceType GetValidResourceType()
-        {
-            return ResourceGroupOperations.ResourceType;
-        }
-=======
->>>>>>> b1d8b9fd
     }
 }