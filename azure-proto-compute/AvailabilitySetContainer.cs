--- conflicted
+++ resolved
@@ -13,28 +13,12 @@
     /// </summary>
     public class AvailabilitySetContainer : ResourceContainerBase<AvailabilitySet, AvailabilitySetData>
     {
-<<<<<<< HEAD
-        internal AvailabilitySetContainer(ResourceGroupOperations rg)
-            : base(rg)
-=======
         /// <summary>
         /// Initializes a new instance of the <see cref="AvailabilitySetContainer"/> class.
         /// </summary>
-        /// <param name="options"> The client parameters to use in these operations. </param>
-        /// <param name="resourceGroup"> The data of Resource Group. </param>
-        internal AvailabilitySetContainer(AzureResourceManagerClientOptions options, ResourceGroupData resourceGroup)
-            : base(options, resourceGroup)
-        {
-        }
-
-        /// <summary>
-        /// Initializes a new instance of the <see cref="AvailabilitySetContainer"/> class.
-        /// </summary>
-        /// <param name="options"> The client parameters to use in these operations. </param>
-        /// <param name="parentId"> The resource Id of the parent resource. </param>
-        internal AvailabilitySetContainer(AzureResourceManagerClientOptions options, ResourceIdentifier parentId)
-            : base(options, parentId)
->>>>>>> 36a12662
+        /// <param name="resourceGroup"> The parent resource group. </param>
+        internal AvailabilitySetContainer(ResourceGroupOperations resourceGroup)
+            : base(resourceGroup)
         {
         }
 
@@ -149,15 +133,10 @@
             return new PhWrappingAsyncPageable<ArmResource, AvailabilitySet>(results, s => new AvailabilitySetOperations(s).Get().Value);
         }
 
-<<<<<<< HEAD
-        internal AvailabilitySetsOperations Operations => new ComputeManagementClient(
+        private AvailabilitySetsOperations Operations => new ComputeManagementClient(
             BaseUri,
             Id.Subscription,
             Credential, 
             ClientOptions.Convert<ComputeManagementClientOptions>()).AvailabilitySets;
-=======
-        private AvailabilitySetsOperations Operations => GetClient((uri, cred) => new ComputeManagementClient(uri, Id.Subscription, cred,
-                    ClientOptions.Convert<ComputeManagementClientOptions>())).AvailabilitySets;
->>>>>>> 36a12662
     }
 }