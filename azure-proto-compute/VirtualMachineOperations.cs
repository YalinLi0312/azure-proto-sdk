--- conflicted
+++ resolved
@@ -79,76 +79,44 @@
 
         public override ArmResponse<VirtualMachine> Get()
         {
-<<<<<<< HEAD
             return new PhArmResponse<VirtualMachine, Azure.ResourceManager.Compute.Models.VirtualMachine>(
-                Operations.Get(base.Id.ResourceGroup, base.Id.Name),
-                v => { base.Resource = new VirtualMachineData(v); return new VirtualMachine(base.ClientContext, base.Resource as VirtualMachineData); } );
-=======
-            return new PhArmResponse<XVirtualMachine, VirtualMachine>(
                 Operations.Get(Id.ResourceGroup, Id.Name),
-                v => { Resource = new PhVirtualMachine(v); return new XVirtualMachine(ClientContext, Resource as PhVirtualMachine, ClientOptions); });
->>>>>>> 4786e3e1
+                v => { Resource = new VirtualMachineData(v); return new VirtualMachine(ClientContext, Resource as VirtualMachineData, ClientOptions); });
         }
 
         public async override Task<ArmResponse<VirtualMachine>> GetAsync(CancellationToken cancellationToken = default)
         {
-<<<<<<< HEAD
             return new PhArmResponse<VirtualMachine, Azure.ResourceManager.Compute.Models.VirtualMachine>(
-                await Operations.GetAsync(base.Id.ResourceGroup, base.Id.Name, cancellationToken),
-                v => { base.Resource = new VirtualMachineData(v); return new VirtualMachine(base.ClientContext, base.Resource as VirtualMachineData); });
-=======
-            return new PhArmResponse<XVirtualMachine, VirtualMachine>(
                 await Operations.GetAsync(Id.ResourceGroup, Id.Name, cancellationToken),
-                v => { Resource = new PhVirtualMachine(v); return new XVirtualMachine(ClientContext, Resource as PhVirtualMachine, ClientOptions); });
->>>>>>> 4786e3e1
+                v => { Resource = new VirtualMachineData(v); return new VirtualMachine(ClientContext, Resource as VirtualMachineData, ClientOptions); });
         }
 
         public ArmOperation<VirtualMachine> Update(VirtualMachineUpdate patchable)
         {
-<<<<<<< HEAD
             return new PhArmOperation<VirtualMachine, Azure.ResourceManager.Compute.Models.VirtualMachine>(
-                Operations.StartUpdate(base.Id.ResourceGroup, base.Id.Name, patchable),
-                v => { base.Resource = new VirtualMachineData(v); return new VirtualMachine(base.ClientContext, base.Resource as VirtualMachineData); });
-=======
-            return new PhArmOperation<XVirtualMachine, VirtualMachine>(
                 Operations.StartUpdate(Id.ResourceGroup, Id.Name, patchable),
-                v => { Resource = new PhVirtualMachine(v); return new XVirtualMachine(ClientContext, Resource as PhVirtualMachine, ClientOptions); });
->>>>>>> 4786e3e1
+                v => { Resource = new VirtualMachineData(v); return new VirtualMachine(ClientContext, Resource as VirtualMachineData, ClientOptions); });
         }
 
         public async Task<ArmOperation<VirtualMachine>> UpdateAsync(VirtualMachineUpdate patchable, CancellationToken cancellationToken = default)
         {
-<<<<<<< HEAD
             return new PhArmOperation<VirtualMachine, Azure.ResourceManager.Compute.Models.VirtualMachine>(
-                await Operations.StartUpdateAsync(base.Id.ResourceGroup, base.Id.Name, patchable, cancellationToken),
-                v => { base.Resource = new VirtualMachineData(v); return new VirtualMachine(base.ClientContext, base.Resource as VirtualMachineData); });
-=======
-            return new PhArmOperation<XVirtualMachine, VirtualMachine>(
                 await Operations.StartUpdateAsync(Id.ResourceGroup, Id.Name, patchable, cancellationToken),
-                v => { Resource = new PhVirtualMachine(v); return new XVirtualMachine(ClientContext, Resource as PhVirtualMachine, ClientOptions); });
->>>>>>> 4786e3e1
+                v => { Resource = new VirtualMachineData(v); return new VirtualMachine(ClientContext, Resource as VirtualMachineData, ClientOptions); });
         }
 
         public ArmOperation<VirtualMachine> AddTag(string key, string value)
         {
             var patchable = new VirtualMachineUpdate { Tags = new Dictionary<string, string>() };
             patchable.Tags.Add(key, value);
-<<<<<<< HEAD
-            return new PhArmOperation<VirtualMachine, Azure.ResourceManager.Compute.Models.VirtualMachine>(Operations.StartUpdate(base.Id.ResourceGroup, base.Id.Name, patchable), v => { base.Resource = new VirtualMachineData(v); return new VirtualMachine(base.ClientContext, base.Resource as VirtualMachineData); });
-=======
-            return new PhArmOperation<XVirtualMachine, VirtualMachine>(Operations.StartUpdate(Id.ResourceGroup, Id.Name, patchable), v => { Resource = new PhVirtualMachine(v); return new XVirtualMachine(ClientContext, Resource as PhVirtualMachine, ClientOptions); });
->>>>>>> 4786e3e1
+            return new PhArmOperation<VirtualMachine, Azure.ResourceManager.Compute.Models.VirtualMachine>(Operations.StartUpdate(Id.ResourceGroup, Id.Name, patchable), v => { Resource = new VirtualMachineData(v); return new VirtualMachine(ClientContext, Resource as VirtualMachineData, ClientOptions); });
         }
 
         public async Task<ArmOperation<VirtualMachine>> AddTagAsync(string key, string value, CancellationToken cancellationToken = default)
         {
             var patchable = new VirtualMachineUpdate { Tags = new Dictionary<string, string>() };
             patchable.Tags.Add(key, value);
-<<<<<<< HEAD
-            return new PhArmOperation<VirtualMachine, Azure.ResourceManager.Compute.Models.VirtualMachine>(await Operations.StartUpdateAsync(base.Id.ResourceGroup, base.Id.Name, patchable, cancellationToken), v => { base.Resource = new VirtualMachineData(v); return new VirtualMachine(base.ClientContext, base.Resource as VirtualMachineData); });
-=======
-            return new PhArmOperation<XVirtualMachine, VirtualMachine>(await Operations.StartUpdateAsync(Id.ResourceGroup, Id.Name, patchable, cancellationToken), v => { Resource = new PhVirtualMachine(v); return new XVirtualMachine(ClientContext, Resource as PhVirtualMachine, ClientOptions); });
->>>>>>> 4786e3e1
+            return new PhArmOperation<VirtualMachine, Azure.ResourceManager.Compute.Models.VirtualMachine>(await Operations.StartUpdateAsync(Id.ResourceGroup, Id.Name, patchable, cancellationToken), v => { Resource = new VirtualMachineData(v); return new VirtualMachine(ClientContext, Resource as VirtualMachineData, ClientOptions); });
         }
 
         internal VirtualMachinesOperations Operations => GetClient<ComputeManagementClient>((baseUri, creds) => 
