--- conflicted
+++ resolved
@@ -12,11 +12,7 @@
     /// <summary>
     /// Operations over a single virtual machine
     /// </summary>
-<<<<<<< HEAD
-    public class VirtualMachineOperations : ResourceOperationsBase<XVirtualMachine, PhVirtualMachine>
-=======
-    public class VirtualMachineOperations : ResourceOperationsBase<VirtualMachineOperations, PhVirtualMachine>, ITaggable<VirtualMachineOperations, PhVirtualMachine>, IDeletableResource<VirtualMachineOperations, PhVirtualMachine>
->>>>>>> 2220267e
+    public class VirtualMachineOperations : ResourceOperationsBase<XVirtualMachine, PhVirtualMachine>, ITaggable<XVirtualMachine, PhVirtualMachine>, IDeletableResource<XVirtualMachine, PhVirtualMachine>
     {
         public VirtualMachineOperations(ArmResourceOperations genericOperations) : base(genericOperations) { }
 
@@ -84,40 +80,40 @@
 
         public override ArmResponse<XVirtualMachine> Get()
         {
-            return new PhArmResponse<XVirtualMachine, VirtualMachine>(Operations.Get(Id.ResourceGroup, Id.Name), v => { Resource = new PhVirtualMachine(v); return new XVirtualMachine(ClientContext, Resource as PhVirtualMachine); } );
+            return new PhArmResponse<XVirtualMachine, VirtualMachine>(
+                Operations.Get(Id.ResourceGroup, Id.Name),
+                v => { Resource = new PhVirtualMachine(v); return new XVirtualMachine(ClientContext, Resource as PhVirtualMachine); } );
         }
 
         public async override Task<ArmResponse<XVirtualMachine>> GetAsync(CancellationToken cancellationToken = default)
         {
-            return new PhArmResponse<XVirtualMachine, VirtualMachine>(await Operations.GetAsync(Id.ResourceGroup, Id.Name, cancellationToken), v => { Resource = new PhVirtualMachine(v); return new XVirtualMachine(ClientContext, Resource as PhVirtualMachine); });
+            return new PhArmResponse<XVirtualMachine, VirtualMachine>(
+                await Operations.GetAsync(Id.ResourceGroup, Id.Name, cancellationToken),
+                v => { Resource = new PhVirtualMachine(v); return new XVirtualMachine(ClientContext, Resource as PhVirtualMachine); });
         }
 
-        public ArmOperation<VirtualMachineOperations> Update(VirtualMachineUpdate patchable)
+        public ArmOperation<XVirtualMachine> Update(VirtualMachineUpdate patchable)
         {
-            return new PhArmOperation<VirtualMachineOperations, VirtualMachine>(Operations.StartUpdate(Id.ResourceGroup, Id.Name, patchable), v => { Resource = new PhVirtualMachine(v); return this; });
+            return new PhArmOperation<XVirtualMachine, VirtualMachine>(
+                Operations.StartUpdate(Id.ResourceGroup, Id.Name, patchable),
+                v => { Resource = new PhVirtualMachine(v); return new XVirtualMachine(ClientContext, Resource as PhVirtualMachine); });
         }
 
-        public async Task<ArmOperation<VirtualMachineOperations>> UpdateAsync(VirtualMachineUpdate patchable, CancellationToken cancellationToken = default)
+        public async Task<ArmOperation<XVirtualMachine>> UpdateAsync(VirtualMachineUpdate patchable, CancellationToken cancellationToken = default)
         {
-            return new PhArmOperation<VirtualMachineOperations, VirtualMachine>(await Operations.StartUpdateAsync(Id.ResourceGroup, Id.Name, patchable, cancellationToken), v => { Resource = new PhVirtualMachine(v); return this; });
+            return new PhArmOperation<XVirtualMachine, VirtualMachine>(
+                await Operations.StartUpdateAsync(Id.ResourceGroup, Id.Name, patchable, cancellationToken),
+                v => { Resource = new PhVirtualMachine(v); return new XVirtualMachine(ClientContext, Resource as PhVirtualMachine); });
         }
 
-<<<<<<< HEAD
-        public override ArmOperation<XVirtualMachine> AddTag(string key, string value)
-=======
-        public ArmOperation<VirtualMachineOperations> AddTag(string key, string value)
->>>>>>> 2220267e
+        public ArmOperation<XVirtualMachine> AddTag(string key, string value)
         {
             var patchable = new VirtualMachineUpdate { Tags= new Dictionary<string, string>()};
             patchable.Tags.Add(key, value);
             return new PhArmOperation<XVirtualMachine, VirtualMachine>(Operations.StartUpdate(Id.ResourceGroup, Id.Name, patchable), v => { Resource = new PhVirtualMachine(v); return new XVirtualMachine(ClientContext, Resource as PhVirtualMachine); });
         }
 
-<<<<<<< HEAD
-        public override async Task<ArmOperation<XVirtualMachine>> AddTagAsync(string key, string value, CancellationToken cancellationToken = default)
-=======
-        public async Task<ArmOperation<VirtualMachineOperations>> AddTagAsync(string key, string value, CancellationToken cancellationToken = default)
->>>>>>> 2220267e
+        public async Task<ArmOperation<XVirtualMachine>> AddTagAsync(string key, string value, CancellationToken cancellationToken = default)
         {
             var patchable = new VirtualMachineUpdate { Tags = new Dictionary<string, string>() };
             patchable.Tags.Add(key, value);
