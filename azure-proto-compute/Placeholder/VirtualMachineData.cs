﻿using Azure.ResourceManager.Compute.Models;
using Azure.ResourceManager.Core;
using System;
using System.Collections.Generic;

namespace azure_proto_compute
{
    public class VirtualMachineData : TrackedResource<Azure.ResourceManager.Compute.Models.VirtualMachine>
    {
        public static ResourceType ResourceType => "Microsoft.Compute/virtualMachines";

        public VirtualMachineData(Azure.ResourceManager.Compute.Models.VirtualMachine vm) : base(vm.Id, vm.Location, vm)
        {
            if (null == vm.Tags)
            {
                vm.Tags = new Dictionary<string, string>(StringComparer.InvariantCultureIgnoreCase);
            }
        }

<<<<<<< HEAD
=======
        public VirtualMachineData(Azure.ResourceManager.Resources.Models.GenericResource vm) : base(
            vm.Id,
            vm.Location,
            new Azure.ResourceManager.Compute.Models.VirtualMachine(vm.Location)
            {
                Tags = vm.Tags == null ? new Dictionary<string, string>(StringComparer.InvariantCultureIgnoreCase) : vm.Tags
            })
        {
        }

>>>>>>> 2f38f17b
        public override IDictionary<string, string> Tags => Model.Tags;
        public override string Name => Model.Name;
        public VirtualMachineInstanceView InstanceView => Model.InstanceView;
        public string ProvisioningState => Model.ProvisioningState;
        public SubResource Host
        {
            get => Model.Host;
            set => Model.Host = value;
        }

        public BillingProfile BillingProfile
        {
            get => Model.BillingProfile;
            set => Model.BillingProfile = value;
        }

        public VirtualMachineEvictionPolicyTypes? EvictionPolicy
        {
            get => Model.EvictionPolicy;
            set => Model.EvictionPolicy = value;
        }

        public VirtualMachinePriorityTypes? Priority
        {
            get => Model.Priority;
            set => Model.Priority = value;
        }

        public SubResource ProximityPlacementGroup
        {
            get => Model.ProximityPlacementGroup;
            set => Model.ProximityPlacementGroup = value;
        }

        public SubResource VirtualMachineScaleSet
        {
            get => Model.VirtualMachineScaleSet;
            set => Model.VirtualMachineScaleSet = value;
        }

        public SubResource AvailabilitySet
        {
            get => Model.AvailabilitySet;
            set => Model.AvailabilitySet = value;
        }

        public DiagnosticsProfile DiagnosticsProfile
        {
            get => Model.DiagnosticsProfile;
            set => Model.DiagnosticsProfile = value;
        }

        public NetworkProfile NetworkProfile
        {
            get => Model.NetworkProfile;
            set => Model.NetworkProfile = value;
        }
        public OSProfile OsProfile
        {
            get => Model.OsProfile;
            set => Model.OsProfile = value;
        }
        public AdditionalCapabilities AdditionalCapabilities
        {
            get => Model.AdditionalCapabilities;
            set => Model.AdditionalCapabilities = value;
        }
        public StorageProfile StorageProfile
        {
            get => Model.StorageProfile;
            set => Model.StorageProfile = value;
        }
        public HardwareProfile HardwareProfile
        {
            get => Model.HardwareProfile;
            set => Model.HardwareProfile = value;
        }
        public IList<string> Zones
        {
            get => Model.Zones;
            set => Model.Zones = value;
        }

        public Azure.ResourceManager.Core.Identity Identity
        {
            get => VmIdentityToIdentity(Model.Identity);
        }

        private Azure.ResourceManager.Core.Identity VmIdentityToIdentity(VirtualMachineIdentity vmIdentity)
        {
            SystemAssignedIdentity systemAssignedIdentity = new SystemAssignedIdentity(new Guid(vmIdentity.TenantId), new Guid(vmIdentity.PrincipalId));
            var userAssignedIdentities = new Dictionary<ResourceIdentifier, Azure.ResourceManager.Core.UserAssignedIdentity>();
            if (vmIdentity.UserAssignedIdentities != null)
            {
                foreach (var entry in vmIdentity.UserAssignedIdentities)
                {
                    ResourceIdentifier resourceId = new ResourceIdentifier(entry.Key);
                    var userAssignedIdentity = new Azure.ResourceManager.Core.UserAssignedIdentity(new Guid(entry.Value.ClientId), new Guid(entry.Value.PrincipalId));
                    userAssignedIdentities[resourceId] = userAssignedIdentity;
                }
            }

            return new Azure.ResourceManager.Core.Identity(systemAssignedIdentity, userAssignedIdentities);
        }

        public IList<VirtualMachineExtension> Resources => Model.Resources;
        public Azure.ResourceManager.Compute.Models.Plan Plan
        {
            get => Model.Plan;
            set => Model.Plan = value;
        }
        public string LicenseType
        {
            get => Model.LicenseType;
            set => Model.LicenseType = value;
        }
        public string VmId => Model.VmId;
    }
}<|MERGE_RESOLUTION|>--- conflicted
+++ resolved
@@ -17,19 +17,6 @@
             }
         }
 
-<<<<<<< HEAD
-=======
-        public VirtualMachineData(Azure.ResourceManager.Resources.Models.GenericResource vm) : base(
-            vm.Id,
-            vm.Location,
-            new Azure.ResourceManager.Compute.Models.VirtualMachine(vm.Location)
-            {
-                Tags = vm.Tags == null ? new Dictionary<string, string>(StringComparer.InvariantCultureIgnoreCase) : vm.Tags
-            })
-        {
-        }
-
->>>>>>> 2f38f17b
         public override IDictionary<string, string> Tags => Model.Tags;
         public override string Name => Model.Name;
         public VirtualMachineInstanceView InstanceView => Model.InstanceView;
