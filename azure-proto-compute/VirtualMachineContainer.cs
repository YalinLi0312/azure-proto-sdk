--- conflicted
+++ resolved
@@ -29,11 +29,7 @@
             var operation = Operations.StartCreateOrUpdate(base.Id.ResourceGroup, name, resourceDetails.Model, cancellationToken);
             return new PhArmResponse<XVirtualMachine, VirtualMachine>(
                 operation.WaitForCompletionAsync(cancellationToken).ConfigureAwait(false).GetAwaiter().GetResult(),
-<<<<<<< HEAD
-                v => new VirtualMachineOperations(ClientContext, new PhVirtualMachine(v), this.ClientOptions));
-=======
-                v => new XVirtualMachine(ClientContext, new PhVirtualMachine(v)));
->>>>>>> 4a698154
+                v => new XVirtualMachine(ClientContext, new PhVirtualMachine(v), this.ClientOptions));
         }
 
         public async override Task<ArmResponse<XVirtualMachine>> CreateAsync(string name, PhVirtualMachine resourceDetails, CancellationToken cancellationToken = default)
@@ -41,33 +37,21 @@
             var operation = await Operations.StartCreateOrUpdateAsync(Id.ResourceGroup, name, resourceDetails.Model, cancellationToken).ConfigureAwait(false);
             return new PhArmResponse<XVirtualMachine, VirtualMachine>(
                 await operation.WaitForCompletionAsync(cancellationToken).ConfigureAwait(false),
-<<<<<<< HEAD
-                v => new VirtualMachineOperations(ClientContext, new PhVirtualMachine(v), this.ClientOptions));
-=======
-                v => new XVirtualMachine(ClientContext, new PhVirtualMachine(v)));
->>>>>>> 4a698154
+                v => new XVirtualMachine(ClientContext, new PhVirtualMachine(v), this.ClientOptions));
         }
 
         public override ArmOperation<XVirtualMachine> StartCreate(string name, PhVirtualMachine resourceDetails, CancellationToken cancellationToken = default)
         {
             return new PhArmOperation<XVirtualMachine, VirtualMachine>(
                 Operations.StartCreateOrUpdate(Id.ResourceGroup, name, resourceDetails.Model, cancellationToken),
-<<<<<<< HEAD
-                v => new VirtualMachineOperations(ClientContext, new PhVirtualMachine(v), this.ClientOptions));
-=======
-                v => new XVirtualMachine(ClientContext, new PhVirtualMachine(v)));
->>>>>>> 4a698154
+                v => new XVirtualMachine(ClientContext, new PhVirtualMachine(v), this.ClientOptions));
         }
 
         public async override Task<ArmOperation<XVirtualMachine>> StartCreateAsync(string name, PhVirtualMachine resourceDetails, CancellationToken cancellationToken = default)
         {
             return new PhArmOperation<XVirtualMachine, VirtualMachine>(
                 await Operations.StartCreateOrUpdateAsync(Id.ResourceGroup, name, resourceDetails.Model, cancellationToken).ConfigureAwait(false),
-<<<<<<< HEAD
-                v => new VirtualMachineOperations(ClientContext, new PhVirtualMachine(v), this.ClientOptions));
-=======
-                v => new XVirtualMachine(ClientContext, new PhVirtualMachine(v)));
->>>>>>> 4a698154
+                v => new XVirtualMachine(ClientContext, new PhVirtualMachine(v), this.ClientOptions));
         }
 
         public VirtualMachineModelBuilder Construct(string vmName, string adminUser, string adminPw, ResourceIdentifier nicId, PhAvailabilitySet aset, Location location = null)
@@ -110,11 +94,7 @@
             var result = Operations.List(Id.Name, cancellationToken);
             return new PhWrappingPageable<VirtualMachine, XVirtualMachine>(
                 result,
-<<<<<<< HEAD
-                s => new VirtualMachineOperations(ClientContext, new PhVirtualMachine(s), this.ClientOptions));
-=======
-                s => new XVirtualMachine(ClientContext, new PhVirtualMachine(s)));
->>>>>>> 4a698154
+                s => new XVirtualMachine(ClientContext, new PhVirtualMachine(s), this.ClientOptions));
         }
 
         public AsyncPageable<XVirtualMachine> ListAsync(CancellationToken cancellationToken = default)
@@ -122,11 +102,7 @@
             var result = Operations.ListAsync(Id.Name, cancellationToken);
             return new PhWrappingAsyncPageable<VirtualMachine, XVirtualMachine>(
                 result,
-<<<<<<< HEAD
-                s => new VirtualMachineOperations(ClientContext, new PhVirtualMachine(s), this.ClientOptions));
-=======
-                s => new XVirtualMachine(ClientContext, new PhVirtualMachine(s)));
->>>>>>> 4a698154
+                s => new XVirtualMachine(ClientContext, new PhVirtualMachine(s), this.ClientOptions));
         }
 
         public Pageable<ArmResourceOperations> ListByName(ArmSubstringFilter filter, int? top = null, CancellationToken cancellationToken = default)
@@ -146,21 +122,13 @@
         public Pageable<XVirtualMachine> ListByNameExpanded(ArmSubstringFilter filter, int? top = null, CancellationToken cancellationToken = default)
         {
             var results = ListByName(filter, top, cancellationToken);
-<<<<<<< HEAD
-            return new PhWrappingPageable<ArmResourceOperations, VirtualMachineOperations>(results, s => new VirtualMachineOperations(s, this.ClientOptions));
-=======
-            return new PhWrappingPageable<ArmResourceOperations, XVirtualMachine>(results, s => (new VirtualMachineOperations(s)).Get().Value);
->>>>>>> 4a698154
+            return new PhWrappingPageable<ArmResourceOperations, XVirtualMachine>(results, s => (new VirtualMachineOperations(s, this.ClientOptions)).Get().Value);
         }
 
         public AsyncPageable<XVirtualMachine> ListByNameExpandedAsync(ArmSubstringFilter filter, int? top = null, CancellationToken cancellationToken = default)
         {
             var results = ListByNameAsync(filter, top, cancellationToken);
-<<<<<<< HEAD
-            return new PhWrappingAsyncPageable<ArmResourceOperations, VirtualMachineOperations>(results, s => new VirtualMachineOperations(s, this.ClientOptions));
-=======
-            return new PhWrappingAsyncPageable<ArmResourceOperations, XVirtualMachine>(results, s => (new VirtualMachineOperations(s)).Get());
->>>>>>> 4a698154
+            return new PhWrappingAsyncPageable<ArmResourceOperations, XVirtualMachine>(results, s => (new VirtualMachineOperations(s, this.ClientOptions)).Get());
         }
 
         internal VirtualMachinesOperations Operations => this.GetClient((baseUri, cred) => new ComputeManagementClient(baseUri, Id.Subscription, cred, 
