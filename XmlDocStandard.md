--- conflicted
+++ resolved
@@ -146,11 +146,7 @@
 
 ```
         /// <summary>
-<<<<<<< HEAD
         /// Lists the [Resource] for this resource group.
-=======
-        /// List the [Resource] for this resource group.
->>>>>>> b1d8b9fd
         /// </summary>
 ```
 
@@ -177,11 +173,7 @@
 
 ```
         /// <summary>
-<<<<<<< HEAD
         /// Constructs an object used to create a [Resource].
-=======
-        /// Construct an object used to create a [Resource].
->>>>>>> b1d8b9fd
         /// </summary>
 ```
 
