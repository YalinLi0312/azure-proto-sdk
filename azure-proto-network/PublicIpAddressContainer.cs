﻿using Azure;
using Azure.ResourceManager.Network;
using Azure.ResourceManager.Network.Models;
using azure_proto_core;
using azure_proto_core.Resources;
using System.Threading;
using System.Threading.Tasks;
using System;
using azure_proto_core.Adapters;

namespace azure_proto_network
{
    public class PublicIpAddressContainer : ResourceContainerOperations<PublicIpAddress, PublicIPAddressData>
    {
<<<<<<< HEAD
        public PublicIpAddressContainer(ArmClientContext context, ResourceGroupData resourceGroup) : base(context, resourceGroup) { }
=======
        public PublicIpAddressContainer(ArmResourceOperations genericOperations) : base(genericOperations.ClientContext,genericOperations.Id, genericOperations.ClientOptions){ }
        internal PublicIpAddressContainer(ArmClientContext context, PhResourceGroup resourceGroup, ArmClientOptions clientOptions) : base(context, resourceGroup, clientOptions) { }
        internal PublicIpAddressContainer(ArmClientContext context, ResourceIdentifier id, ArmClientOptions clientOptions) : base(context, id, clientOptions) { }
>>>>>>> 4786e3e1

        internal PublicIPAddressesOperations Operations => GetClient<NetworkManagementClient>((uri, cred) => new NetworkManagementClient(Id.Subscription, uri, cred,
            ArmClientOptions.Convert<NetworkManagementClientOptions>(ClientOptions))).PublicIPAddresses;

        public override ResourceType ResourceType => "Microsoft.Network/publicIpAddresses";

        public override ArmResponse<PublicIpAddress> Create(string name, PublicIPAddressData resourceDetails, CancellationToken cancellationToken = default)
        {
            var operation = Operations.StartCreateOrUpdate(Id.ResourceGroup, name, resourceDetails, cancellationToken);
            return new PhArmResponse<PublicIpAddress, PublicIPAddress>(
                operation.WaitForCompletionAsync(cancellationToken).ConfigureAwait(false).GetAwaiter().GetResult(),
<<<<<<< HEAD
                n => new PublicIpAddress(ClientContext, new PublicIPAddressData(n)));
=======
                n => new XPublicIpAddress(ClientContext, new PhPublicIPAddress(n), ClientOptions));
>>>>>>> 4786e3e1
        }

        public async override Task<ArmResponse<PublicIpAddress>> CreateAsync(string name, PublicIPAddressData resourceDetails, CancellationToken cancellationToken = default)
        {
            var operation = await Operations.StartCreateOrUpdateAsync(Id.ResourceGroup, name, resourceDetails, cancellationToken).ConfigureAwait(false);
            return new PhArmResponse<PublicIpAddress, PublicIPAddress>(
                await operation.WaitForCompletionAsync(cancellationToken).ConfigureAwait(false),
<<<<<<< HEAD
                n => new PublicIpAddress(ClientContext, new PublicIPAddressData(n)));
=======
                n => new XPublicIpAddress(ClientContext, new PhPublicIPAddress(n), ClientOptions));
>>>>>>> 4786e3e1
        }

        public override ArmOperation<PublicIpAddress> StartCreate(string name, PublicIPAddressData resourceDetails, CancellationToken cancellationToken = default)
        {
            return new PhArmOperation<PublicIpAddress, PublicIPAddress>(
                Operations.StartCreateOrUpdate(Id.ResourceGroup, name, resourceDetails, cancellationToken),
<<<<<<< HEAD
                n => new PublicIpAddress(ClientContext, new PublicIPAddressData(n)));
=======
                n => new XPublicIpAddress(ClientContext, new PhPublicIPAddress(n), ClientOptions));
>>>>>>> 4786e3e1
        }

        public async override Task<ArmOperation<PublicIpAddress>> StartCreateAsync(string name, PublicIPAddressData resourceDetails, CancellationToken cancellationToken = default)
        {
            return new PhArmOperation<PublicIpAddress, PublicIPAddress>(
                await Operations.StartCreateOrUpdateAsync(Id.ResourceGroup, name, resourceDetails, cancellationToken).ConfigureAwait(false),
<<<<<<< HEAD
                n => new PublicIpAddress(ClientContext, new PublicIPAddressData(n)));
=======
                n => new XPublicIpAddress(ClientContext, new PhPublicIPAddress(n), ClientOptions));
>>>>>>> 4786e3e1
        }

        public ArmBuilder<PublicIpAddress, PublicIPAddressData> Construct(Location location = null)
        {
            var ipAddress = new PublicIPAddress()
            {
                PublicIPAddressVersion = IPVersion.IPv4.ToString(),
                PublicIPAllocationMethod = IPAllocationMethod.Dynamic,
                Location = location ?? DefaultLocation,
            };

            return new ArmBuilder<PublicIpAddress, PublicIPAddressData>(this, new PublicIPAddressData(ipAddress));
        }

        public Pageable<PublicIpAddress> List(CancellationToken cancellationToken = default)
        {
            return new PhWrappingPageable<PublicIPAddress, PublicIpAddress>(
                Operations.List(Id.Name, cancellationToken),
                this.convertor());
        }

        public AsyncPageable<PublicIpAddress> ListAsync(CancellationToken cancellationToken = default)
        {
            return new PhWrappingAsyncPageable<PublicIPAddress, PublicIpAddress>(
                Operations.ListAsync(Id.Name, cancellationToken),
                this.convertor());
        }

        public Pageable<ArmResourceOperations> ListByName(ArmSubstringFilter filter, int? top = null, CancellationToken cancellationToken = default)
        {
            ArmFilterCollection filters = new ArmFilterCollection(PublicIPAddressData.ResourceType);
            filters.SubstringFilter = filter;
            return ResourceListOperations.ListAtContext<ArmResourceOperations, ArmResource>(ClientContext, ClientOptions, Id, filters, top, cancellationToken);
        }

        public AsyncPageable<ArmResourceOperations> ListByNameAsync(ArmSubstringFilter filter, int? top = null, CancellationToken cancellationToken = default)
        {
            ArmFilterCollection filters = new ArmFilterCollection(PublicIPAddressData.ResourceType);
            filters.SubstringFilter = filter;
            return ResourceListOperations.ListAtContextAsync<ArmResourceOperations, ArmResource>(ClientContext, ClientOptions, Id, filters, top, cancellationToken);
        }
        private Func<PublicIPAddress, PublicIpAddress> convertor()
        {
<<<<<<< HEAD
            return s => new PublicIpAddress(ClientContext, new PublicIPAddressData(s));
=======
            return s => new XPublicIpAddress(ClientContext, new PhPublicIPAddress(s), ClientOptions);
>>>>>>> 4786e3e1
        }
    }
}<|MERGE_RESOLUTION|>--- conflicted
+++ resolved
@@ -12,13 +12,11 @@
 {
     public class PublicIpAddressContainer : ResourceContainerOperations<PublicIpAddress, PublicIPAddressData>
     {
-<<<<<<< HEAD
-        public PublicIpAddressContainer(ArmClientContext context, ResourceGroupData resourceGroup) : base(context, resourceGroup) { }
-=======
         public PublicIpAddressContainer(ArmResourceOperations genericOperations) : base(genericOperations.ClientContext,genericOperations.Id, genericOperations.ClientOptions){ }
+
         internal PublicIpAddressContainer(ArmClientContext context, PhResourceGroup resourceGroup, ArmClientOptions clientOptions) : base(context, resourceGroup, clientOptions) { }
+
         internal PublicIpAddressContainer(ArmClientContext context, ResourceIdentifier id, ArmClientOptions clientOptions) : base(context, id, clientOptions) { }
->>>>>>> 4786e3e1
 
         internal PublicIPAddressesOperations Operations => GetClient<NetworkManagementClient>((uri, cred) => new NetworkManagementClient(Id.Subscription, uri, cred,
             ArmClientOptions.Convert<NetworkManagementClientOptions>(ClientOptions))).PublicIPAddresses;
@@ -30,11 +28,7 @@
             var operation = Operations.StartCreateOrUpdate(Id.ResourceGroup, name, resourceDetails, cancellationToken);
             return new PhArmResponse<PublicIpAddress, PublicIPAddress>(
                 operation.WaitForCompletionAsync(cancellationToken).ConfigureAwait(false).GetAwaiter().GetResult(),
-<<<<<<< HEAD
-                n => new PublicIpAddress(ClientContext, new PublicIPAddressData(n)));
-=======
-                n => new XPublicIpAddress(ClientContext, new PhPublicIPAddress(n), ClientOptions));
->>>>>>> 4786e3e1
+                n => new PublicIpAddress(ClientContext, new PublicIPAddressData(n), ClientOptions));
         }
 
         public async override Task<ArmResponse<PublicIpAddress>> CreateAsync(string name, PublicIPAddressData resourceDetails, CancellationToken cancellationToken = default)
@@ -42,33 +36,21 @@
             var operation = await Operations.StartCreateOrUpdateAsync(Id.ResourceGroup, name, resourceDetails, cancellationToken).ConfigureAwait(false);
             return new PhArmResponse<PublicIpAddress, PublicIPAddress>(
                 await operation.WaitForCompletionAsync(cancellationToken).ConfigureAwait(false),
-<<<<<<< HEAD
-                n => new PublicIpAddress(ClientContext, new PublicIPAddressData(n)));
-=======
-                n => new XPublicIpAddress(ClientContext, new PhPublicIPAddress(n), ClientOptions));
->>>>>>> 4786e3e1
+                n => new PublicIpAddress(ClientContext, new PublicIPAddressData(n), ClientOptions));
         }
 
         public override ArmOperation<PublicIpAddress> StartCreate(string name, PublicIPAddressData resourceDetails, CancellationToken cancellationToken = default)
         {
             return new PhArmOperation<PublicIpAddress, PublicIPAddress>(
                 Operations.StartCreateOrUpdate(Id.ResourceGroup, name, resourceDetails, cancellationToken),
-<<<<<<< HEAD
-                n => new PublicIpAddress(ClientContext, new PublicIPAddressData(n)));
-=======
-                n => new XPublicIpAddress(ClientContext, new PhPublicIPAddress(n), ClientOptions));
->>>>>>> 4786e3e1
+                n => new PublicIpAddress(ClientContext, new PublicIPAddressData(n), ClientOptions));
         }
 
         public async override Task<ArmOperation<PublicIpAddress>> StartCreateAsync(string name, PublicIPAddressData resourceDetails, CancellationToken cancellationToken = default)
         {
             return new PhArmOperation<PublicIpAddress, PublicIPAddress>(
                 await Operations.StartCreateOrUpdateAsync(Id.ResourceGroup, name, resourceDetails, cancellationToken).ConfigureAwait(false),
-<<<<<<< HEAD
-                n => new PublicIpAddress(ClientContext, new PublicIPAddressData(n)));
-=======
-                n => new XPublicIpAddress(ClientContext, new PhPublicIPAddress(n), ClientOptions));
->>>>>>> 4786e3e1
+                n => new PublicIpAddress(ClientContext, new PublicIPAddressData(n), ClientOptions));
         }
 
         public ArmBuilder<PublicIpAddress, PublicIPAddressData> Construct(Location location = null)
@@ -112,11 +94,7 @@
         }
         private Func<PublicIPAddress, PublicIpAddress> convertor()
         {
-<<<<<<< HEAD
-            return s => new PublicIpAddress(ClientContext, new PublicIPAddressData(s));
-=======
-            return s => new XPublicIpAddress(ClientContext, new PhPublicIPAddress(s), ClientOptions);
->>>>>>> 4786e3e1
+            return s => new PublicIpAddress(ClientContext, new PublicIPAddressData(s), ClientOptions);
         }
     }
 }