--- conflicted
+++ resolved
@@ -26,20 +26,18 @@
 
         public NetworkInterfaceContainer(OperationsBase parent, TrackedResource context) : base(parent, context)
         {
+            var operation = Operations.StartCreateOrUpdate(Context.ResourceGroup, Context.Name, resourceDetails);
+            return new PhArmOperation<ResourceClientBase<PhNetworkInterface>, Azure.ResourceManager.Network.Models.NetworkInterface>(
+                operation.WaitForCompletionAsync().ConfigureAwait(false).GetAwaiter().GetResult(),
+                n => new NetworkInterfaceOperations(this, new PhNetworkInterface(n)));
         }
 
         public override ResourceType ResourceType => "Microsoft.Network/networkInterfaces";
 
         public override ArmOperation<ResourceOperationsBase<PhNetworkInterface>> Create(string name, PhNetworkInterface resourceDetails)
         {
-<<<<<<< HEAD
             return new PhArmOperation<ResourceOperationsBase<PhNetworkInterface>, Azure.ResourceManager.Network.Models.NetworkInterface>(
                 Operations.StartCreateOrUpdate(Context.ResourceGroup, Context.Name, resourceDetails),
-=======
-            var operation = Operations.StartCreateOrUpdate(Context.ResourceGroup, Context.Name, resourceDetails);
-            return new PhArmOperation<ResourceClientBase<PhNetworkInterface>, Azure.ResourceManager.Network.Models.NetworkInterface>(
-                operation.WaitForCompletionAsync().ConfigureAwait(false).GetAwaiter().GetResult(),
->>>>>>> 1d8c4774
                 n => new NetworkInterfaceOperations(this, new PhNetworkInterface(n)));
         }
 
