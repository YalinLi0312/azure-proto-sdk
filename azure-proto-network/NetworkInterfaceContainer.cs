﻿using Azure;
using Azure.ResourceManager.Network;
using Azure.ResourceManager.Network.Models;
using azure_proto_core;
using azure_proto_core.Resources;
using System.Collections.Generic;
using System.Threading;
using System.Threading.Tasks;
using System;
using azure_proto_core.Adapters;

namespace azure_proto_network
{
    public class NetworkInterfaceContainer : ResourceContainerOperations<NetworkInterface, NetworkInterfaceData>
    {
<<<<<<< HEAD
        public NetworkInterfaceContainer(ArmClientContext context, ResourceGroupData resourceGroup) : base(context, resourceGroup) { }
=======
        public NetworkInterfaceContainer(ArmClientContext context, PhResourceGroup resourceGroup, ArmClientOptions clientOptions) : base(context, resourceGroup, clientOptions) { }
>>>>>>> 4786e3e1

        internal NetworkInterfaceContainer(ArmClientContext context, ResourceIdentifier id, ArmClientOptions clientOptions) : base(context, id, clientOptions) { }

        public override ResourceType ResourceType => "Microsoft.Network/networkInterfaces";

<<<<<<< HEAD
        public override ArmResponse<NetworkInterface> Create(string name, NetworkInterfaceData resourceDetails, CancellationToken cancellationToken = default)
=======
        internal NetworkInterfacesOperations Operations => GetClient<NetworkManagementClient>((uri, cred) => new NetworkManagementClient(Id.Subscription, uri, cred, 
            ArmClientOptions.Convert<NetworkManagementClientOptions>(ClientOptions))).NetworkInterfaces;

        public override ArmResponse<XNetworkInterface> Create(string name, PhNetworkInterface resourceDetails, CancellationToken cancellationToken = default)
>>>>>>> 4786e3e1
        {
            var operation = Operations.StartCreateOrUpdate(Id.ResourceGroup, name, resourceDetails, cancellationToken);
            return new PhArmResponse<NetworkInterface, Azure.ResourceManager.Network.Models.NetworkInterface>(
                operation.WaitForCompletionAsync(cancellationToken).ConfigureAwait(false).GetAwaiter().GetResult(),
<<<<<<< HEAD
                n => new NetworkInterface(base.ClientContext, new NetworkInterfaceData(n)));
=======
                n => new XNetworkInterface(ClientContext, new PhNetworkInterface(n), ClientOptions));
>>>>>>> 4786e3e1
        }

        public async override Task<ArmResponse<NetworkInterface>> CreateAsync(string name, NetworkInterfaceData resourceDetails, CancellationToken cancellationToken = default)
        {
            var operation = await Operations.StartCreateOrUpdateAsync(Id.ResourceGroup, name, resourceDetails, cancellationToken).ConfigureAwait(false);
            return new PhArmResponse<NetworkInterface, Azure.ResourceManager.Network.Models.NetworkInterface>(
                await operation.WaitForCompletionAsync(cancellationToken).ConfigureAwait(false),
<<<<<<< HEAD
                n => new NetworkInterface(base.ClientContext, new NetworkInterfaceData(n)));
=======
                n => new XNetworkInterface(ClientContext, new PhNetworkInterface(n), ClientOptions));
>>>>>>> 4786e3e1
        }

        public override ArmOperation<NetworkInterface> StartCreate(string name, NetworkInterfaceData resourceDetails, CancellationToken cancellationToken = default)
        {
<<<<<<< HEAD
            return new PhArmOperation<NetworkInterface, Azure.ResourceManager.Network.Models.NetworkInterface>(
                Operations.StartCreateOrUpdate(base.Id.ResourceGroup, name, resourceDetails, cancellationToken),
                n => new NetworkInterface(base.ClientContext, new NetworkInterfaceData(n)));
=======
            return new PhArmOperation<XNetworkInterface, NetworkInterface>(
                Operations.StartCreateOrUpdate(Id.ResourceGroup, name, resourceDetails, cancellationToken),
                n => new XNetworkInterface(ClientContext, new PhNetworkInterface(n), ClientOptions));
>>>>>>> 4786e3e1
        }

        public async override Task<ArmOperation<NetworkInterface>> StartCreateAsync(string name, NetworkInterfaceData resourceDetails, CancellationToken cancellationToken = default)
        {
<<<<<<< HEAD
            return new PhArmOperation<NetworkInterface, Azure.ResourceManager.Network.Models.NetworkInterface>(
                await Operations.StartCreateOrUpdateAsync(base.Id.ResourceGroup, name, resourceDetails, cancellationToken).ConfigureAwait(false),
                n => new NetworkInterface(base.ClientContext, new NetworkInterfaceData(n)));
=======
            return new PhArmOperation<XNetworkInterface, NetworkInterface>(
                await Operations.StartCreateOrUpdateAsync(Id.ResourceGroup, name, resourceDetails, cancellationToken).ConfigureAwait(false),
                n => new XNetworkInterface(ClientContext, new PhNetworkInterface(n), ClientOptions));
>>>>>>> 4786e3e1
        }

        public ArmBuilder<NetworkInterface, NetworkInterfaceData> Construct(PublicIPAddressData ip, string subnetId, Location location = null)
        {
            var nic = new Azure.ResourceManager.Network.Models.NetworkInterface()
            {
                Location = location ?? base.DefaultLocation,
                IpConfigurations = new List<NetworkInterfaceIPConfiguration>()
                {
                    new NetworkInterfaceIPConfiguration()
                    {
                        Name = "Primary",
                        Primary = true,
                        Subnet = new Azure.ResourceManager.Network.Models.Subnet() { Id = subnetId },
                        PrivateIPAllocationMethod = IPAllocationMethod.Dynamic,
                        PublicIPAddress = new PublicIPAddress() { Id = ip.Id }
                    }
                }
            };

            return new ArmBuilder<NetworkInterface, NetworkInterfaceData>(this, new NetworkInterfaceData(nic));
        }

        public Pageable<NetworkInterfaceOperations> List(CancellationToken cancellationToken = default)
        {
            return new PhWrappingPageable<Azure.ResourceManager.Network.Models.NetworkInterface, NetworkInterfaceOperations>(
                Operations.List(base.Id.Name, cancellationToken),
                this.convertor());
        }

        public AsyncPageable<NetworkInterfaceOperations> ListAsync(CancellationToken cancellationToken = default)
        {
            var result = Operations.ListAsync(Id.Name, cancellationToken);
            return new PhWrappingAsyncPageable<Azure.ResourceManager.Network.Models.NetworkInterface, NetworkInterfaceOperations>(
                result,
                this.convertor());
        }

        public Pageable<ArmResourceOperations> ListByName(ArmSubstringFilter filter, int? top = null, CancellationToken cancellationToken = default)
        {
            ArmFilterCollection filters = new ArmFilterCollection(NetworkInterfaceData.ResourceType);
            filters.SubstringFilter = filter;
            return ResourceListOperations.ListAtContext<ArmResourceOperations, ArmResource>(ClientContext, ClientOptions, Id, filters, top, cancellationToken);
        }

        public AsyncPageable<ArmResourceOperations> ListByNameAsync(ArmSubstringFilter filter, int? top = null, CancellationToken cancellationToken = default)
        {
            ArmFilterCollection filters = new ArmFilterCollection(NetworkInterfaceData.ResourceType);
            filters.SubstringFilter = filter;
            return ResourceListOperations.ListAtContextAsync<ArmResourceOperations, ArmResource>(ClientContext, ClientOptions, Id, filters, top, cancellationToken);
        }
        private Func<Azure.ResourceManager.Network.Models.NetworkInterface, NetworkInterface> convertor()
        {
<<<<<<< HEAD
            return s => new NetworkInterface(ClientContext, new NetworkInterfaceData(s));
=======
            return s => new XNetworkInterface(ClientContext, new PhNetworkInterface(s), ClientOptions);
>>>>>>> 4786e3e1
        }
    }
}<|MERGE_RESOLUTION|>--- conflicted
+++ resolved
@@ -13,33 +13,21 @@
 {
     public class NetworkInterfaceContainer : ResourceContainerOperations<NetworkInterface, NetworkInterfaceData>
     {
-<<<<<<< HEAD
-        public NetworkInterfaceContainer(ArmClientContext context, ResourceGroupData resourceGroup) : base(context, resourceGroup) { }
-=======
-        public NetworkInterfaceContainer(ArmClientContext context, PhResourceGroup resourceGroup, ArmClientOptions clientOptions) : base(context, resourceGroup, clientOptions) { }
->>>>>>> 4786e3e1
+        public NetworkInterfaceContainer(ArmClientContext context, ResourceGroupData resourceGroup, ArmClientOptions clientOptions) : base(context, resourceGroup, clientOptions) { }
 
         internal NetworkInterfaceContainer(ArmClientContext context, ResourceIdentifier id, ArmClientOptions clientOptions) : base(context, id, clientOptions) { }
 
         public override ResourceType ResourceType => "Microsoft.Network/networkInterfaces";
 
-<<<<<<< HEAD
-        public override ArmResponse<NetworkInterface> Create(string name, NetworkInterfaceData resourceDetails, CancellationToken cancellationToken = default)
-=======
         internal NetworkInterfacesOperations Operations => GetClient<NetworkManagementClient>((uri, cred) => new NetworkManagementClient(Id.Subscription, uri, cred, 
             ArmClientOptions.Convert<NetworkManagementClientOptions>(ClientOptions))).NetworkInterfaces;
 
-        public override ArmResponse<XNetworkInterface> Create(string name, PhNetworkInterface resourceDetails, CancellationToken cancellationToken = default)
->>>>>>> 4786e3e1
+        public override ArmResponse<NetworkInterface> Create(string name, PhNetworkInterface resourceDetails, CancellationToken cancellationToken = default)
         {
             var operation = Operations.StartCreateOrUpdate(Id.ResourceGroup, name, resourceDetails, cancellationToken);
             return new PhArmResponse<NetworkInterface, Azure.ResourceManager.Network.Models.NetworkInterface>(
                 operation.WaitForCompletionAsync(cancellationToken).ConfigureAwait(false).GetAwaiter().GetResult(),
-<<<<<<< HEAD
-                n => new NetworkInterface(base.ClientContext, new NetworkInterfaceData(n)));
-=======
-                n => new XNetworkInterface(ClientContext, new PhNetworkInterface(n), ClientOptions));
->>>>>>> 4786e3e1
+                n => new NetworkInterface(ClientContext, new NetworkInterfaceData(n), ClientOptions));
         }
 
         public async override Task<ArmResponse<NetworkInterface>> CreateAsync(string name, NetworkInterfaceData resourceDetails, CancellationToken cancellationToken = default)
@@ -47,37 +35,21 @@
             var operation = await Operations.StartCreateOrUpdateAsync(Id.ResourceGroup, name, resourceDetails, cancellationToken).ConfigureAwait(false);
             return new PhArmResponse<NetworkInterface, Azure.ResourceManager.Network.Models.NetworkInterface>(
                 await operation.WaitForCompletionAsync(cancellationToken).ConfigureAwait(false),
-<<<<<<< HEAD
-                n => new NetworkInterface(base.ClientContext, new NetworkInterfaceData(n)));
-=======
-                n => new XNetworkInterface(ClientContext, new PhNetworkInterface(n), ClientOptions));
->>>>>>> 4786e3e1
+                n => new NetworkInterface(ClientContext, new NetworkInterfaceData(n), ClientOptions));
         }
 
         public override ArmOperation<NetworkInterface> StartCreate(string name, NetworkInterfaceData resourceDetails, CancellationToken cancellationToken = default)
         {
-<<<<<<< HEAD
             return new PhArmOperation<NetworkInterface, Azure.ResourceManager.Network.Models.NetworkInterface>(
-                Operations.StartCreateOrUpdate(base.Id.ResourceGroup, name, resourceDetails, cancellationToken),
-                n => new NetworkInterface(base.ClientContext, new NetworkInterfaceData(n)));
-=======
-            return new PhArmOperation<XNetworkInterface, NetworkInterface>(
                 Operations.StartCreateOrUpdate(Id.ResourceGroup, name, resourceDetails, cancellationToken),
-                n => new XNetworkInterface(ClientContext, new PhNetworkInterface(n), ClientOptions));
->>>>>>> 4786e3e1
+                n => new NetworkInterface(ClientContext, new NetworkInterfaceData(n), ClientOptions));
         }
 
         public async override Task<ArmOperation<NetworkInterface>> StartCreateAsync(string name, NetworkInterfaceData resourceDetails, CancellationToken cancellationToken = default)
         {
-<<<<<<< HEAD
             return new PhArmOperation<NetworkInterface, Azure.ResourceManager.Network.Models.NetworkInterface>(
-                await Operations.StartCreateOrUpdateAsync(base.Id.ResourceGroup, name, resourceDetails, cancellationToken).ConfigureAwait(false),
-                n => new NetworkInterface(base.ClientContext, new NetworkInterfaceData(n)));
-=======
-            return new PhArmOperation<XNetworkInterface, NetworkInterface>(
                 await Operations.StartCreateOrUpdateAsync(Id.ResourceGroup, name, resourceDetails, cancellationToken).ConfigureAwait(false),
-                n => new XNetworkInterface(ClientContext, new PhNetworkInterface(n), ClientOptions));
->>>>>>> 4786e3e1
+                n => new NetworkInterface(ClientContext, new NetworkInterfaceData(n), ClientOptions));
         }
 
         public ArmBuilder<NetworkInterface, NetworkInterfaceData> Construct(PublicIPAddressData ip, string subnetId, Location location = null)
@@ -131,11 +103,7 @@
         }
         private Func<Azure.ResourceManager.Network.Models.NetworkInterface, NetworkInterface> convertor()
         {
-<<<<<<< HEAD
-            return s => new NetworkInterface(ClientContext, new NetworkInterfaceData(s));
-=======
-            return s => new XNetworkInterface(ClientContext, new PhNetworkInterface(s), ClientOptions);
->>>>>>> 4786e3e1
+            return s => new NetworkInterface(ClientContext, new NetworkInterfaceData(s), ClientOptions);
         }
     }
 }