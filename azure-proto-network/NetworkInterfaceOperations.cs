﻿using Azure;
using Azure.ResourceManager.Network;
using Azure.ResourceManager.Network.Models;
using Azure.ResourceManager.Core;
using System.Threading;
using System.Threading.Tasks;
using System.Collections.Generic;
<<<<<<< HEAD
=======
using System.Linq;
using System;
>>>>>>> f09f52c7

namespace azure_proto_network
{
    /// <summary>
    /// A class representing the operations that can be pefroemd over a specific <see cref="NetworkInterface"/>.
    /// </summary>
    public class NetworkInterfaceOperations : ResourceOperationsBase<NetworkInterface>, ITaggableResource<NetworkInterface>, IDeletableResource
    {
        internal NetworkInterfaceOperations(GenericResourceOperations genericOperations)
            : base(genericOperations)
        {
        }

        internal NetworkInterfaceOperations(ResourceGroupOperations resourceGroup, string nicName)
            : base(resourceGroup, $"{resourceGroup.Id}/providers/Microsoft.Network/networkInterfaces/{nicName}")
        {
        }

        /// <summary>
        /// Initializes a new instance of the <see cref="NetworkInterfaceOperations"/> class.
        /// </summary>
        /// <param name="options"> The client parameters to use in these operations. </param>
        /// <param name="id"> The identifier of the resource that is the target of operations. </param>
        protected NetworkInterfaceOperations(ResourceOperationsBase options, ResourceIdentifier id)
            : base(options, id)
        {
        }

        /// <summary>
        /// The resource type of a <see cref="NetworkInterface"/>.
        /// </summary>
        public static readonly ResourceType ResourceType = "Microsoft.Network/networkInterfaces";

        /// <inheritdoc/>
        protected override ResourceType ValidResourceType => ResourceType;

        internal NetworkInterfacesOperations Operations => new NetworkManagementClient(
            Id.Subscription,
            BaseUri,
            Credential,
            ClientOptions.Convert<NetworkManagementClientOptions>()).NetworkInterfaces;

        /// <summary>
        /// Deletes a <see cref="NetworkInterface"/>.
        /// </summary>
        /// <returns> An <see cref="ArmResponse"/> representing the service response to deletion. </returns>
        public ArmResponse<Response> Delete()
        {
            return new ArmResponse(Operations.StartDelete(Id.ResourceGroup, Id.Name).WaitForCompletionAsync().ConfigureAwait(false).GetAwaiter().GetResult());
        }

        /// <summary>
        /// Deletes a <see cref="NetworkInterface"/>.
        /// </summary>
        /// <param name="cancellationToken"> A token to allow the caller to cancel the call to the service. 
        /// The default value is <see cref="System.Threading.CancellationToken.None" />. </param>
        /// <returns> A <see cref="Task"/> that returns an <see cref="ArmResponse"/> when completed. </returns>
        public async Task<ArmResponse<Response>> DeleteAsync(CancellationToken cancellationToken = default)
        {
            return new ArmResponse((await Operations.StartDeleteAsync(Id.ResourceGroup, Id.Name, cancellationToken)).WaitForCompletionAsync().ConfigureAwait(false).GetAwaiter().GetResult());
        }

        /// <summary>
        /// Deletes a <see cref="NetworkInterface"/>.
        /// </summary>
        /// <param name="cancellationToken"> A token to allow the caller to cancel the call to the service. 
        /// The default value is <see cref="System.Threading.CancellationToken.None" />. </param>
        /// <returns> An <see cref="ArmOperation{Response}"/> that allows polling for completion of the operation. </returns>
        /// <remarks>
        /// <see href="https://azure.github.io/azure-sdk/dotnet_introduction.html#dotnet-longrunning"> Details on long running operation object. </see>
        /// </remarks>
        public ArmOperation<Response> StartDelete(CancellationToken cancellationToken = default)
        {
            return new ArmVoidOperation(Operations.StartDelete(Id.ResourceGroup, Id.Name, cancellationToken));
        }

        /// <summary>
        /// Deletes a <see cref="NetworkInterface"/>.
        /// </summary>
        /// <param name="cancellationToken"> A token to allow the caller to cancel the call to the service. 
        /// The default value is <see cref="System.Threading.CancellationToken.None" />. </param>
        /// <returns> A <see cref="Task"/> that on completion returns an <see cref="ArmOperation{Response}"/> that allows polling for completion of the operation. </returns>
        /// <remarks>
        /// <see href="https://azure.github.io/azure-sdk/dotnet_introduction.html#dotnet-longrunning"> Details on long running operation object. </see>
        /// </remarks>
        public async Task<ArmOperation<Response>> StartDeleteAsync(CancellationToken cancellationToken = default)
        {
            return new ArmVoidOperation(await Operations.StartDeleteAsync(Id.ResourceGroup, Id.Name, cancellationToken));
        }

        /// <summary>
        /// Gets details of the <see cref="NetworkInterface"/> from the service.
        /// </summary>
        /// <returns> An <see cref="ArmResponse{NetworkInterface}"/>. </returns>
        public override ArmResponse<NetworkInterface> Get()
        {
            return new PhArmResponse<NetworkInterface, Azure.ResourceManager.Network.Models.NetworkInterface>(
                Operations.Get(Id.ResourceGroup, Id.Name),
                n => new NetworkInterface(this, new NetworkInterfaceData(n)));
        }

        /// <inheritdoc/>
        public async override Task<ArmResponse<NetworkInterface>> GetAsync(CancellationToken cancellationToken = default)
        {
            return new PhArmResponse<NetworkInterface, Azure.ResourceManager.Network.Models.NetworkInterface>(
                await Operations.GetAsync(Id.ResourceGroup, Id.Name, null, cancellationToken),
                n => new NetworkInterface(this, new NetworkInterfaceData(n)));
        }

        /// <summary>
        /// Add the given tag key and tag value to the <see cref="NetworkInterface"/> resource.
        /// </summary>
        /// <param name="key" > The tag key. </param>
        /// <param name="value"> The Tag Value. </param>
        /// <returns> An <see cref="ArmOperation{NetworkInterface}"/> that allows polling for completion of the operation. </returns>
        /// <remarks>
        /// <see href="https://azure.github.io/azure-sdk/dotnet_introduction.html#dotnet-longrunning"> Details on long running operation object. </see>
        /// </remarks>
        public ArmOperation<NetworkInterface> StartAddTag(string key, string value)
        {
            var patchable = new TagsObject();
            patchable.Tags[key] = value;
            return new PhArmOperation<NetworkInterface, Azure.ResourceManager.Network.Models.NetworkInterface>(Operations.UpdateTags(Id.ResourceGroup, Id.Name, patchable),
                n => new NetworkInterface(this, new NetworkInterfaceData(n)));
        }

        /// <summary>
        /// Add the given tag key and tag value to the <see cref="NetworkInterface"/> resource.
        /// </summary>
        /// <param name="key" > The tag key. </param>
        /// <param name="value"> The Tag Value. </param>
        /// <param name="cancellationToken"> A token to allow the caller to cancel the call to the service. 
        /// The default value is <see cref="System.Threading.CancellationToken.None" />. </param>
        /// <returns> A <see cref="Task"/> that on completion returns a <see cref="ArmOperation{NetworkInterface}"/> that allows polling for completion of the operation. </returns>
        /// <remarks>
        /// <see href="https://azure.github.io/azure-sdk/dotnet_introduction.html#dotnet-longrunning"> Details on long running operation object. </see>
        /// </remarks>
        public async Task<ArmOperation<NetworkInterface>> StartAddTagAsync(string key, string value, CancellationToken cancellationToken = default)
        {
            var patchable = new TagsObject();
            patchable.Tags[key] = value;
            return new PhArmOperation<NetworkInterface, Azure.ResourceManager.Network.Models.NetworkInterface>(
                await Operations.UpdateTagsAsync(Id.ResourceGroup, Id.Name, patchable, cancellationToken),
                n => new NetworkInterface(this, new NetworkInterfaceData(n)));
        }

<<<<<<< HEAD
        public ArmResponse<NetworkInterface> SetTags(IDictionary<string, string> tags)
        {
            throw new System.NotImplementedException();
        }

        public Task<ArmResponse<NetworkInterface>> SetTagsAsync(IDictionary<string, string> tags, CancellationToken cancellationToken = default)
        {
            throw new System.NotImplementedException();
        }

        public ArmOperation<NetworkInterface> StartSetTags(IDictionary<string, string> tags)
        {
            throw new System.NotImplementedException();
        }

        public Task<ArmOperation<NetworkInterface>> StartSetTagsAsync(IDictionary<string, string> tags, CancellationToken cancellationToken = default)
        {
            throw new System.NotImplementedException();
        }

        public ArmResponse<NetworkInterface> RemoveTag(string key)
        {
            throw new System.NotImplementedException();
        }

        public Task<ArmResponse<NetworkInterface>> RemoveTagAsync(string key, CancellationToken cancellationToken = default)
        {
            throw new System.NotImplementedException();
        }

        public ArmOperation<NetworkInterface> StartRemoveTag(string key)
        {
            throw new System.NotImplementedException();
        }

        public Task<ArmOperation<NetworkInterface>> StartRemoveTagAsync(string key, CancellationToken cancellationToken = default)
        {
            throw new System.NotImplementedException();
=======
        /// <summary>
        /// Lists all available geo-locations.
        /// </summary>
        /// <returns> A collection of location that may take multiple service requests to iterate over. </returns>
        public IEnumerable<LocationData> ListAvailableLocations()
        {
            var pageableProvider = ResourcesClient.Providers.List(expand: "metadata");
            var networkInterfaceProvider = pageableProvider.FirstOrDefault(p => string.Equals(p.Namespace, ResourceType?.Namespace, StringComparison.InvariantCultureIgnoreCase));
            var networkInterfaceResource = networkInterfaceProvider.ResourceTypes.FirstOrDefault(r => ResourceType.Type.Equals(r.ResourceType)); 
            return networkInterfaceResource.Locations.Select(l => (LocationData)l);
        }

        /// <summary>
        /// Lists all available geo-locations.
        /// </summary>
        /// <param name="cancellationToken"> A token to allow the caller to cancel the call to the service. The default value is <see cref="P:System.Threading.CancellationToken.None" />. </param>
        /// <returns> An async collection of location that may take multiple service requests to iterate over. </returns>
        /// <exception cref="InvalidOperationException"> The default subscription id is null. </exception>
        public async Task<IEnumerable<LocationData>> ListAvailableLocationsAsync(CancellationToken cancellationToken = default)
        {
            var asyncpageableProvider = ResourcesClient.Providers.ListAsync(expand: "metadata", cancellationToken: cancellationToken);
            var networkInterfaceProvider = await asyncpageableProvider.FirstOrDefaultAsync(p => string.Equals(p.Namespace, ResourceType?.Namespace, StringComparison.InvariantCultureIgnoreCase));
            var networkInterfaceResource = networkInterfaceProvider.ResourceTypes.FirstOrDefault(r => ResourceType.Type.Equals(r.ResourceType));
            return networkInterfaceResource.Locations.Select(l => (LocationData)l);
>>>>>>> f09f52c7
        }
    }
}<|MERGE_RESOLUTION|>--- conflicted
+++ resolved
@@ -5,11 +5,8 @@
 using System.Threading;
 using System.Threading.Tasks;
 using System.Collections.Generic;
-<<<<<<< HEAD
-=======
 using System.Linq;
 using System;
->>>>>>> f09f52c7
 
 namespace azure_proto_network
 {
@@ -156,7 +153,6 @@
                 n => new NetworkInterface(this, new NetworkInterfaceData(n)));
         }
 
-<<<<<<< HEAD
         public ArmResponse<NetworkInterface> SetTags(IDictionary<string, string> tags)
         {
             throw new System.NotImplementedException();
@@ -195,7 +191,8 @@
         public Task<ArmOperation<NetworkInterface>> StartRemoveTagAsync(string key, CancellationToken cancellationToken = default)
         {
             throw new System.NotImplementedException();
-=======
+        }
+
         /// <summary>
         /// Lists all available geo-locations.
         /// </summary>
@@ -220,7 +217,6 @@
             var networkInterfaceProvider = await asyncpageableProvider.FirstOrDefaultAsync(p => string.Equals(p.Namespace, ResourceType?.Namespace, StringComparison.InvariantCultureIgnoreCase));
             var networkInterfaceResource = networkInterfaceProvider.ResourceTypes.FirstOrDefault(r => ResourceType.Type.Equals(r.ResourceType));
             return networkInterfaceResource.Locations.Select(l => (LocationData)l);
->>>>>>> f09f52c7
         }
     }
 }