--- conflicted
+++ resolved
@@ -7,16 +7,11 @@
     /// </summary>
     public class Subnet : SubnetOperations
     {
-<<<<<<< HEAD
+        /// <summary>
+        /// Initializes a new instance of the <see cref="Subnet"/> class.
+        /// </summary>
         internal Subnet(ResourceOperationsBase options, SubnetData resource)
             : base(options, resource.Id)
-=======
-        /// <summary>
-        /// A class representing a subnet along with the instance operations that can be performed on it.
-        /// </summary>
-        public Subnet(AzureResourceManagerClientOptions SubnetOptions, SubnetData resource)
-            : base(SubnetOptions, resource.Id)
->>>>>>> 9602ecb9
         {
             Data = resource;
         }
