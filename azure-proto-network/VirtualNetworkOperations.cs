--- conflicted
+++ resolved
@@ -4,13 +4,9 @@
 using Azure.ResourceManager.Core;
 using System.Threading;
 using System.Threading.Tasks;
-<<<<<<< HEAD
-using System.Collections.Generic;
-=======
 using System.Linq;
 using System.Collections.Generic;
 using System;
->>>>>>> f09f52c7
 
 namespace azure_proto_network
 {
@@ -179,7 +175,6 @@
             return new SubnetContainer(this);
         }
 
-<<<<<<< HEAD
         public ArmResponse<VirtualNetwork> SetTags(IDictionary<string, string> tags)
         {
             throw new System.NotImplementedException();
@@ -218,7 +213,8 @@
         public Task<ArmOperation<VirtualNetwork>> StartRemoveTagAsync(string key, CancellationToken cancellationToken = default)
         {
             throw new System.NotImplementedException();
-=======
+        }
+
         /// <summary>
         /// Lists all available geo-locations.
         /// </summary>
@@ -243,7 +239,6 @@
             var vnProvider = await asyncpageableProvider.FirstOrDefaultAsync(p => string.Equals(p.Namespace, ResourceType?.Namespace, StringComparison.InvariantCultureIgnoreCase));
             var vnResource = vnProvider.ResourceTypes.FirstOrDefault(r => ResourceType.Type.Equals(r.ResourceType));
             return vnResource.Locations.Select(l => (LocationData)l);
->>>>>>> f09f52c7
         }
     }
 }