--- conflicted
+++ resolved
@@ -31,59 +31,35 @@
 
         public override ArmResponse<VirtualNetwork> Get()
         {
-<<<<<<< HEAD
             return new PhArmResponse<VirtualNetwork, Azure.ResourceManager.Network.Models.VirtualNetwork>(Operations.Get(base.Id.ResourceGroup, base.Id.Name), 
-                n => { base.Resource = new VirtualNetworkData(n); return new VirtualNetwork(base.ClientContext, base.Resource as VirtualNetworkData); });
-=======
-            return new PhArmResponse<XVirtualNetwork, VirtualNetwork>(Operations.Get(Id.ResourceGroup, Id.Name),
-                n => { Resource = new PhVirtualNetwork(n); return new XVirtualNetwork(ClientContext, Resource as PhVirtualNetwork, ClientOptions); });
->>>>>>> 4786e3e1
+                n => { base.Resource = new VirtualNetworkData(n); return new VirtualNetwork(base.ClientContext, base.Resource as VirtualNetworkData, ClientOptions); });
         }
 
         public async override Task<ArmResponse<VirtualNetwork>> GetAsync(CancellationToken cancellationToken = default)
         {
-<<<<<<< HEAD
             return new PhArmResponse<VirtualNetwork, Azure.ResourceManager.Network.Models.VirtualNetwork>(await Operations.GetAsync(base.Id.ResourceGroup, base.Id.Name, null, cancellationToken),
-                n => { base.Resource = new VirtualNetworkData(n); return new VirtualNetwork(base.ClientContext, base.Resource as VirtualNetworkData); });
-=======
-            return new PhArmResponse<XVirtualNetwork, VirtualNetwork>(await Operations.GetAsync(Id.ResourceGroup, Id.Name, null, cancellationToken),
-                n => { Resource = new PhVirtualNetwork(n); return new XVirtualNetwork(ClientContext, Resource as PhVirtualNetwork, ClientOptions); });
->>>>>>> 4786e3e1
+                n => { base.Resource = new VirtualNetworkData(n); return new VirtualNetwork(base.ClientContext, base.Resource as VirtualNetworkData, ClientOptions); });
         }
 
         public ArmOperation<VirtualNetwork> AddTag(string key, string value)
         {
             var patchable = new TagsObject();
             patchable.Tags[key] = value;
-<<<<<<< HEAD
             return new PhArmOperation<VirtualNetwork, Azure.ResourceManager.Network.Models.VirtualNetwork>(Operations.UpdateTags(base.Id.ResourceGroup, base.Id.Name, patchable),
-                n => { base.Resource = new VirtualNetworkData(n); return new VirtualNetwork(base.ClientContext, base.Resource as VirtualNetworkData); });
-=======
-            return new PhArmOperation<XVirtualNetwork, VirtualNetwork>(Operations.UpdateTags(Id.ResourceGroup, Id.Name, patchable),
-                n => { Resource = new PhVirtualNetwork(n); return new XVirtualNetwork(ClientContext, Resource as PhVirtualNetwork, ClientOptions); });
->>>>>>> 4786e3e1
+                n => { base.Resource = new VirtualNetworkData(n); return new VirtualNetwork(base.ClientContext, base.Resource as VirtualNetworkData, ClientOptions); });
         }
 
         public async Task<ArmOperation<VirtualNetwork>> AddTagAsync(string key, string value, CancellationToken cancellationToken = default)
         {
             var patchable = new TagsObject();
             patchable.Tags[key] = value;
-<<<<<<< HEAD
             return new PhArmOperation<VirtualNetwork, Azure.ResourceManager.Network.Models.VirtualNetwork>(await Operations.UpdateTagsAsync(base.Id.ResourceGroup, base.Id.Name, patchable, cancellationToken),
-                n => { base.Resource = new VirtualNetworkData(n); return new VirtualNetwork(base.ClientContext, base.Resource as VirtualNetworkData); });
-=======
-            return new PhArmOperation<XVirtualNetwork, VirtualNetwork>(await Operations.UpdateTagsAsync(Id.ResourceGroup, Id.Name, patchable, cancellationToken),
-                n => { Resource = new PhVirtualNetwork(n); return new XVirtualNetwork(ClientContext, Resource as PhVirtualNetwork, ClientOptions); });
->>>>>>> 4786e3e1
+                n => { base.Resource = new VirtualNetworkData(n); return new VirtualNetwork(base.ClientContext, base.Resource as VirtualNetworkData, ClientOptions); });
         }
 
         public Subnet Subnet(SubnetData subnet)
         {
-<<<<<<< HEAD
-            return new Subnet(ClientContext, subnet);
-=======
-            return new XSubnet(ClientContext, subnet, ClientOptions);
->>>>>>> 4786e3e1
+            return new Subnet(ClientContext, subnet, ClientOptions);
         }
 
         public SubnetOperations Subnet(ResourceIdentifier subnet)
