﻿using Azure;
using Azure.ResourceManager.Network;
using Azure.ResourceManager.Network.Models;
using azure_proto_core;
using System.Threading;
using System.Threading.Tasks;

namespace azure_proto_network
{
    /// <summary>
    /// Virtual Network Operations
    /// </summary>
    public class VirtualNetworkOperations : ResourceOperationsBase<XVirtualNetwork, PhVirtualNetwork>, ITaggable<XVirtualNetwork, PhVirtualNetwork>, IDeletableResource<XVirtualNetwork, PhVirtualNetwork>
    {
        public VirtualNetworkOperations(ArmClientContext context, ResourceIdentifier id, ArmClientOptions clientOptions) : base(context, id, clientOptions) { }

<<<<<<< HEAD
        public VirtualNetworkOperations(ArmClientContext context, azure_proto_core.Resource resource, ArmClientOptions clientOptions) : base(context, resource, clientOptions) { }

=======
>>>>>>> 4a698154
        public override ResourceType ResourceType => "Microsoft.Network/virtualNetworks";

        public ArmOperation<Response> Delete()
        {
            return new ArmVoidOperation(Operations.StartDelete(Id.ResourceGroup, Id.Name));
        }

        public async Task<ArmOperation<Response>> DeleteAsync(CancellationToken cancellationToken = default)
        {
            return new ArmVoidOperation(await Operations.StartDeleteAsync(Id.ResourceGroup, Id.Name, cancellationToken));
        }

        public override ArmResponse<XVirtualNetwork> Get()
        {
<<<<<<< HEAD
            return new PhArmResponse<VirtualNetworkOperations, VirtualNetwork>(Operations.Get(Id.ResourceGroup, Id.Name),
                n => { Resource = new PhVirtualNetwork(n); return this; });
=======
            return new PhArmResponse<XVirtualNetwork, VirtualNetwork>(Operations.Get(Id.ResourceGroup, Id.Name), 
                n => { Resource = new PhVirtualNetwork(n); return new XVirtualNetwork(ClientContext, Resource as PhVirtualNetwork); });
>>>>>>> 4a698154
        }

        public async override Task<ArmResponse<XVirtualNetwork>> GetAsync(CancellationToken cancellationToken = default)
        {
<<<<<<< HEAD
            return new PhArmResponse<VirtualNetworkOperations, VirtualNetwork>(await Operations.GetAsync(Id.ResourceGroup, Id.Name, null, cancellationToken),
                n => { Resource = new PhVirtualNetwork(n); return this; });
=======
            return new PhArmResponse<XVirtualNetwork, VirtualNetwork>(await Operations.GetAsync(Id.ResourceGroup, Id.Name, null, cancellationToken),
                n => { Resource = new PhVirtualNetwork(n); return new XVirtualNetwork(ClientContext, Resource as PhVirtualNetwork); });
>>>>>>> 4a698154
        }

        public ArmOperation<XVirtualNetwork> AddTag(string key, string value)
        {
            var patchable = new TagsObject();
            patchable.Tags[key] = value;
            return new PhArmOperation<XVirtualNetwork, VirtualNetwork>(Operations.UpdateTags(Id.ResourceGroup, Id.Name, patchable),
                n => { Resource = new PhVirtualNetwork(n); return new XVirtualNetwork(ClientContext, Resource as PhVirtualNetwork); });
        }

        public async Task<ArmOperation<XVirtualNetwork>> AddTagAsync(string key, string value, CancellationToken cancellationToken = default)
        {
            var patchable = new TagsObject();
            patchable.Tags[key] = value;
            return new PhArmOperation<XVirtualNetwork, VirtualNetwork>(await Operations.UpdateTagsAsync(Id.ResourceGroup, Id.Name, patchable, cancellationToken),
                n => { Resource = new PhVirtualNetwork(n); return new XVirtualNetwork(ClientContext, Resource as PhVirtualNetwork); });
        }

        public XSubnet Subnet(PhSubnet subnet)
        {
<<<<<<< HEAD
            return new SubnetOperations(ClientContext, subnet, this.ClientOptions);
=======
            return new XSubnet(ClientContext, subnet);
>>>>>>> 4a698154
        }

        public SubnetOperations Subnet(ResourceIdentifier subnet)
        {
            return new SubnetOperations(ClientContext, subnet, this.ClientOptions);
        }

        public SubnetOperations Subnet(string subnet)
        {
            return new SubnetOperations(ClientContext, $"{Id}/subnets/{subnet}", this.ClientOptions);
        }

        public virtual SubnetContainer Subnets()
        {
<<<<<<< HEAD
            return new SubnetContainer(ClientContext, Model, this.ClientOptions);
=======
            return new SubnetContainer(ClientContext, Id);
>>>>>>> 4a698154
        }

        internal VirtualNetworksOperations Operations => GetClient<NetworkManagementClient>((uri, cred) => new NetworkManagementClient(Id.Subscription, uri, cred,
                    ArmClientOptions.convert<NetworkManagementClientOptions>(this.ClientOptions))).VirtualNetworks;
    }
}<|MERGE_RESOLUTION|>--- conflicted
+++ resolved
@@ -14,11 +14,6 @@
     {
         public VirtualNetworkOperations(ArmClientContext context, ResourceIdentifier id, ArmClientOptions clientOptions) : base(context, id, clientOptions) { }
 
-<<<<<<< HEAD
-        public VirtualNetworkOperations(ArmClientContext context, azure_proto_core.Resource resource, ArmClientOptions clientOptions) : base(context, resource, clientOptions) { }
-
-=======
->>>>>>> 4a698154
         public override ResourceType ResourceType => "Microsoft.Network/virtualNetworks";
 
         public ArmOperation<Response> Delete()
@@ -33,24 +28,14 @@
 
         public override ArmResponse<XVirtualNetwork> Get()
         {
-<<<<<<< HEAD
-            return new PhArmResponse<VirtualNetworkOperations, VirtualNetwork>(Operations.Get(Id.ResourceGroup, Id.Name),
-                n => { Resource = new PhVirtualNetwork(n); return this; });
-=======
-            return new PhArmResponse<XVirtualNetwork, VirtualNetwork>(Operations.Get(Id.ResourceGroup, Id.Name), 
+            return new PhArmResponse<XVirtualNetwork, VirtualNetwork>(Operations.Get(Id.ResourceGroup, Id.Name),
                 n => { Resource = new PhVirtualNetwork(n); return new XVirtualNetwork(ClientContext, Resource as PhVirtualNetwork); });
->>>>>>> 4a698154
         }
 
         public async override Task<ArmResponse<XVirtualNetwork>> GetAsync(CancellationToken cancellationToken = default)
         {
-<<<<<<< HEAD
-            return new PhArmResponse<VirtualNetworkOperations, VirtualNetwork>(await Operations.GetAsync(Id.ResourceGroup, Id.Name, null, cancellationToken),
-                n => { Resource = new PhVirtualNetwork(n); return this; });
-=======
             return new PhArmResponse<XVirtualNetwork, VirtualNetwork>(await Operations.GetAsync(Id.ResourceGroup, Id.Name, null, cancellationToken),
                 n => { Resource = new PhVirtualNetwork(n); return new XVirtualNetwork(ClientContext, Resource as PhVirtualNetwork); });
->>>>>>> 4a698154
         }
 
         public ArmOperation<XVirtualNetwork> AddTag(string key, string value)
@@ -71,11 +56,7 @@
 
         public XSubnet Subnet(PhSubnet subnet)
         {
-<<<<<<< HEAD
-            return new SubnetOperations(ClientContext, subnet, this.ClientOptions);
-=======
-            return new XSubnet(ClientContext, subnet);
->>>>>>> 4a698154
+            return new XSubnet(ClientContext, subnet, this.ClientOptions);
         }
 
         public SubnetOperations Subnet(ResourceIdentifier subnet)
@@ -90,11 +71,7 @@
 
         public virtual SubnetContainer Subnets()
         {
-<<<<<<< HEAD
-            return new SubnetContainer(ClientContext, Model, this.ClientOptions);
-=======
-            return new SubnetContainer(ClientContext, Id);
->>>>>>> 4a698154
+            return new SubnetContainer(ClientContext, Id, this.ClientOptions);
         }
 
         internal VirtualNetworksOperations Operations => GetClient<NetworkManagementClient>((uri, cred) => new NetworkManagementClient(Id.Subscription, uri, cred,
