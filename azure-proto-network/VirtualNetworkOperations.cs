﻿using Azure;
using Azure.ResourceManager.Network;
using Azure.ResourceManager.Network.Models;
using azure_proto_core;
using System.Threading;
using System.Threading.Tasks;

namespace azure_proto_network
{
    /// <summary>
    /// Virtual Network Operations
    /// </summary>
<<<<<<< HEAD
    public class VirtualNetworkOperations : ResourceOperationsBase<XVirtualNetwork, PhVirtualNetwork>
=======
    public class VirtualNetworkOperations : ResourceOperationsBase<VirtualNetworkOperations, PhVirtualNetwork>, ITaggable<VirtualNetworkOperations, PhVirtualNetwork>, IDeletableResource<VirtualNetworkOperations, PhVirtualNetwork>
>>>>>>> 2220267e
    {
        public VirtualNetworkOperations(ArmClientContext context, ResourceIdentifier id) : base(context, id) { }

        public override ResourceType ResourceType => "Microsoft.Network/virtualNetworks";

        public ArmOperation<Response> Delete()
        {
            return new ArmVoidOperation(Operations.StartDelete(Id.ResourceGroup, Id.Name));
        }

        public async Task<ArmOperation<Response>> DeleteAsync(CancellationToken cancellationToken = default)
        {
            return new ArmVoidOperation(await Operations.StartDeleteAsync(Id.ResourceGroup, Id.Name, cancellationToken));
        }

        public override ArmResponse<XVirtualNetwork> Get()
        {
            return new PhArmResponse<XVirtualNetwork, VirtualNetwork>(Operations.Get(Id.ResourceGroup, Id.Name), 
                n => { Resource = new PhVirtualNetwork(n); return new XVirtualNetwork(ClientContext, Resource as PhVirtualNetwork); });
        }

        public async override Task<ArmResponse<XVirtualNetwork>> GetAsync(CancellationToken cancellationToken = default)
        {
            return new PhArmResponse<XVirtualNetwork, VirtualNetwork>(await Operations.GetAsync(Id.ResourceGroup, Id.Name, null, cancellationToken),
                n => { Resource = new PhVirtualNetwork(n); return new XVirtualNetwork(ClientContext, Resource as PhVirtualNetwork); });
        }

<<<<<<< HEAD
        public override ArmOperation<XVirtualNetwork> AddTag(string key, string value)
=======
        public ArmOperation<VirtualNetworkOperations> AddTag(string key, string value)
>>>>>>> 2220267e
        {
            var patchable = new TagsObject();
            patchable.Tags[key] = value;
            return new PhArmOperation<XVirtualNetwork, VirtualNetwork>(Operations.UpdateTags(Id.ResourceGroup, Id.Name, patchable),
                n => { Resource = new PhVirtualNetwork(n); return new XVirtualNetwork(ClientContext, Resource as PhVirtualNetwork); });
        }

<<<<<<< HEAD
        public async override Task<ArmOperation<XVirtualNetwork>> AddTagAsync(string key, string value, CancellationToken cancellationToken = default)
=======
        public async Task<ArmOperation<VirtualNetworkOperations>> AddTagAsync(string key, string value, CancellationToken cancellationToken = default)
>>>>>>> 2220267e
        {
            var patchable = new TagsObject();
            patchable.Tags[key] = value;
            return new PhArmOperation<XVirtualNetwork, VirtualNetwork>(await Operations.UpdateTagsAsync(Id.ResourceGroup, Id.Name, patchable, cancellationToken),
                n => { Resource = new PhVirtualNetwork(n); return new XVirtualNetwork(ClientContext, Resource as PhVirtualNetwork); });
        }

        public XSubnet Subnet(PhSubnet subnet)
        {
            return new XSubnet(ClientContext, subnet);
        }

        public SubnetOperations Subnet(ResourceIdentifier subnet)
        {
            return new SubnetOperations(ClientContext, subnet);
        }

        public SubnetOperations Subnet(string subnet)
        {
            return new SubnetOperations(ClientContext, $"{Id}/subnets/{subnet}");
        }

        public virtual SubnetContainer Subnets()
        {
            return new SubnetContainer(ClientContext, Id);
        }

        internal VirtualNetworksOperations Operations => GetClient<NetworkManagementClient>((uri, cred) => new NetworkManagementClient(Id.Subscription, uri, cred)).VirtualNetworks;
    }
}<|MERGE_RESOLUTION|>--- conflicted
+++ resolved
@@ -10,11 +10,7 @@
     /// <summary>
     /// Virtual Network Operations
     /// </summary>
-<<<<<<< HEAD
-    public class VirtualNetworkOperations : ResourceOperationsBase<XVirtualNetwork, PhVirtualNetwork>
-=======
-    public class VirtualNetworkOperations : ResourceOperationsBase<VirtualNetworkOperations, PhVirtualNetwork>, ITaggable<VirtualNetworkOperations, PhVirtualNetwork>, IDeletableResource<VirtualNetworkOperations, PhVirtualNetwork>
->>>>>>> 2220267e
+    public class VirtualNetworkOperations : ResourceOperationsBase<XVirtualNetwork, PhVirtualNetwork>, ITaggable<XVirtualNetwork, PhVirtualNetwork>, IDeletableResource<XVirtualNetwork, PhVirtualNetwork>
     {
         public VirtualNetworkOperations(ArmClientContext context, ResourceIdentifier id) : base(context, id) { }
 
@@ -42,11 +38,7 @@
                 n => { Resource = new PhVirtualNetwork(n); return new XVirtualNetwork(ClientContext, Resource as PhVirtualNetwork); });
         }
 
-<<<<<<< HEAD
-        public override ArmOperation<XVirtualNetwork> AddTag(string key, string value)
-=======
-        public ArmOperation<VirtualNetworkOperations> AddTag(string key, string value)
->>>>>>> 2220267e
+        public ArmOperation<XVirtualNetwork> AddTag(string key, string value)
         {
             var patchable = new TagsObject();
             patchable.Tags[key] = value;
@@ -54,11 +46,7 @@
                 n => { Resource = new PhVirtualNetwork(n); return new XVirtualNetwork(ClientContext, Resource as PhVirtualNetwork); });
         }
 
-<<<<<<< HEAD
-        public async override Task<ArmOperation<XVirtualNetwork>> AddTagAsync(string key, string value, CancellationToken cancellationToken = default)
-=======
-        public async Task<ArmOperation<VirtualNetworkOperations>> AddTagAsync(string key, string value, CancellationToken cancellationToken = default)
->>>>>>> 2220267e
+        public async Task<ArmOperation<XVirtualNetwork>> AddTagAsync(string key, string value, CancellationToken cancellationToken = default)
         {
             var patchable = new TagsObject();
             patchable.Tags[key] = value;
