﻿using Azure.ResourceManager.Core;

namespace azure_proto_network
{
    /// <summary>
    /// Class representing a PublicIpAddress resource along with the instance operations that can be performed on it.
    /// </summary>
    public class PublicIpAddress : PublicIpAddressOperations
    {
<<<<<<< HEAD
        internal PublicIpAddress(ResourceOperationsBase options, PublicIPAddressData resource)
=======
        /// <summary>
        /// Initializes a new instance of the <see cref="PublicIpAddress"/> class.
        /// </summary>
        /// <param name="options"> The client parameters to use in these operations. </param>
        /// <param name="resource"> The resource that is the target of operations. </param>
        internal PublicIpAddress(AzureResourceManagerClientOptions options, PublicIPAddressData resource)
>>>>>>> baa4a68d
            : base(options, resource.Id)
        {
            Data = resource;
        }

        /// <summary>
        /// Gets the data representing this PublicIPAddress.
        /// </summary>
        public PublicIPAddressData Data { get; private set; }
    }
}<|MERGE_RESOLUTION|>--- conflicted
+++ resolved
@@ -7,16 +7,12 @@
     /// </summary>
     public class PublicIpAddress : PublicIpAddressOperations
     {
-<<<<<<< HEAD
-        internal PublicIpAddress(ResourceOperationsBase options, PublicIPAddressData resource)
-=======
         /// <summary>
         /// Initializes a new instance of the <see cref="PublicIpAddress"/> class.
         /// </summary>
         /// <param name="options"> The client parameters to use in these operations. </param>
         /// <param name="resource"> The resource that is the target of operations. </param>
-        internal PublicIpAddress(AzureResourceManagerClientOptions options, PublicIPAddressData resource)
->>>>>>> baa4a68d
+        internal PublicIpAddress(ResourceOperationsBase options, PublicIPAddressData resource)
             : base(options, resource.Id)
         {
             Data = resource;
