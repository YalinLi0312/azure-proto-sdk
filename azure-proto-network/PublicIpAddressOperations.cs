--- conflicted
+++ resolved
@@ -29,50 +29,30 @@
 
         public override ArmResponse<PublicIpAddress> Get()
         {
-<<<<<<< HEAD
             return new PhArmResponse<PublicIpAddress, PublicIPAddress>(Operations.Get(Id.ResourceGroup, Id.Name), 
-                n => { Resource = new PublicIPAddressData(n); return new PublicIpAddress(ClientContext, Resource as PublicIPAddressData); });
-=======
-            return new PhArmResponse<XPublicIpAddress, PublicIPAddress>(Operations.Get(Id.ResourceGroup, Id.Name), 
-                n => { Resource = new PhPublicIPAddress(n); return new XPublicIpAddress(ClientContext, Resource as PhPublicIPAddress, ClientOptions); });
->>>>>>> 4786e3e1
+                n => { Resource = new PublicIPAddressData(n); return new PublicIpAddress(ClientContext, Resource as PublicIPAddressData, ClientOptions); });
         }
 
         public async override Task<ArmResponse<PublicIpAddress>> GetAsync(CancellationToken cancellationToken = default)
         {
-<<<<<<< HEAD
             return new PhArmResponse<PublicIpAddress, PublicIPAddress>(await Operations.GetAsync(Id.ResourceGroup, Id.Name, null, cancellationToken),
-               n => { Resource = new PublicIPAddressData(n); return new PublicIpAddress(ClientContext, Resource as PublicIPAddressData); });
-=======
-            return new PhArmResponse<XPublicIpAddress, PublicIPAddress>(await Operations.GetAsync(Id.ResourceGroup, Id.Name, null, cancellationToken),
-               n => { Resource = new PhPublicIPAddress(n); return new XPublicIpAddress(ClientContext, Resource as PhPublicIPAddress, ClientOptions); });
->>>>>>> 4786e3e1
+               n => { Resource = new PublicIPAddressData(n); return new PublicIpAddress(ClientContext, Resource as PublicIPAddressData, ClientOptions); });
         }
 
         public ArmOperation<PublicIpAddress> AddTag(string key, string value)
         {
             var patchable = new TagsObject();
             patchable.Tags[key] = value;
-<<<<<<< HEAD
             return new PhArmOperation<PublicIpAddress, PublicIPAddress>(Operations.UpdateTags(Id.ResourceGroup, Id.Name, patchable),
-                n => { Resource = new PublicIPAddressData(n); return new PublicIpAddress(ClientContext, Resource as PublicIPAddressData); });
-=======
-            return new PhArmOperation<XPublicIpAddress, PublicIPAddress>(Operations.UpdateTags(Id.ResourceGroup, Id.Name, patchable),
-                n => { Resource = new PhPublicIPAddress(n); return new XPublicIpAddress(ClientContext, Resource as PhPublicIPAddress, ClientOptions); });
->>>>>>> 4786e3e1
+                n => { Resource = new PublicIPAddressData(n); return new PublicIpAddress(ClientContext, Resource as PublicIPAddressData, ClientOptions); });
         }
 
         public async Task<ArmOperation<PublicIpAddress>> AddTagAsync(string key, string value, CancellationToken cancellationToken = default)
         {
             var patchable = new TagsObject();
             patchable.Tags[key] = value;
-<<<<<<< HEAD
             return new PhArmOperation<PublicIpAddress, PublicIPAddress>(await Operations.UpdateTagsAsync(Id.ResourceGroup, Id.Name, patchable, cancellationToken),
-                n => { Resource = new PublicIPAddressData(n); return new PublicIpAddress(ClientContext, Resource as PublicIPAddressData); });
-=======
-            return new PhArmOperation<XPublicIpAddress, PublicIPAddress>(await Operations.UpdateTagsAsync(Id.ResourceGroup, Id.Name, patchable, cancellationToken),
-                n => { Resource = new PhPublicIPAddress(n); return new XPublicIpAddress(ClientContext, Resource as PhPublicIPAddress, ClientOptions); });
->>>>>>> 4786e3e1
+                n => { Resource = new PublicIPAddressData(n); return new PublicIpAddress(ClientContext, Resource as PublicIPAddressData, ClientOptions); });
         }
     }
 }