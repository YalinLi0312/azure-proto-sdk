--- conflicted
+++ resolved
@@ -8,11 +8,8 @@
 using System.Threading;
 using System.Threading.Tasks;
 using System.Collections.Generic;
-<<<<<<< HEAD
-=======
 using System.Linq;
 using System;
->>>>>>> f09f52c7
 
 namespace azure_proto_network
 {
@@ -154,7 +151,6 @@
                 n => new PublicIpAddress(this, new PublicIPAddressData(n)));
         }
 
-<<<<<<< HEAD
         public ArmResponse<PublicIpAddress> SetTags(IDictionary<string, string> tags)
         {
             throw new System.NotImplementedException();
@@ -193,7 +189,8 @@
         public Task<ArmOperation<PublicIpAddress>> StartRemoveTagAsync(string key, CancellationToken cancellationToken = default)
         {
             throw new System.NotImplementedException();
-=======
+        }
+        
         /// <summary>
         /// Lists all available geo-locations.
         /// </summary>
@@ -218,7 +215,6 @@
             var publicIPProvider = await asyncpageableProvider.FirstOrDefaultAsync(p => string.Equals(p.Namespace, ResourceType?.Namespace, StringComparison.InvariantCultureIgnoreCase));
             var publicIPResource = publicIPProvider.ResourceTypes.FirstOrDefault(r => ResourceType.Type.Equals(r.ResourceType));
             return publicIPResource.Locations.Select(l => (LocationData)l);
->>>>>>> f09f52c7
         }
     }
 }