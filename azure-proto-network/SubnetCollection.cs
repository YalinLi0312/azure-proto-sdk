--- conflicted
+++ resolved
@@ -27,20 +27,12 @@
 
         public override Pageable<ResourceClientBase<PhSubnet>> List(ArmSubstringFilter filter = null, int? top = null, CancellationToken cancellationToken = default)
         {
-<<<<<<< HEAD
-            return new PhWrappingPageable<Subnet, ResourceOperations<PhSubnet>>(Operations.List(Context.ResourceGroup, Context.Parent.Name, cancellationToken), s => new SubnetOperations(this, new PhSubnet(s, DefaultLocation)));
-=======
-            return new WrappingPageable<Subnet, ResourceClientBase<PhSubnet>>(Operations.List(Context.ResourceGroup, Context.Parent.Name, cancellationToken), s => new SubnetOperations(this, new PhSubnet(s, DefaultLocation)));
->>>>>>> fdad31ff
+            return new PhWrappingPageable<Subnet, ResourceClientBase<PhSubnet>>(Operations.List(Context.ResourceGroup, Context.Parent.Name, cancellationToken), s => new SubnetOperations(this, new PhSubnet(s, DefaultLocation)));
         }
 
         public override AsyncPageable<ResourceClientBase<PhSubnet>> ListAsync(ArmSubstringFilter filter = null, int? top = null, CancellationToken cancellationToken = default)
         {
-<<<<<<< HEAD
-            return new PhWrappingAsyncPageable<Subnet, ResourceOperations<PhSubnet>>(Operations.ListAsync(Context.ResourceGroup, Context.Parent.Name, cancellationToken), s => new SubnetOperations(this, new PhSubnet(s, DefaultLocation)));
-=======
-            return new WrappingAsyncPageable<Subnet, ResourceClientBase<PhSubnet>>(Operations.ListAsync(Context.ResourceGroup, Context.Parent.Name, cancellationToken), s => new SubnetOperations(this, new PhSubnet(s, DefaultLocation)));
->>>>>>> fdad31ff
+            return new PhWrappingAsyncPageable<Subnet, ResourceClientBase<PhSubnet>>(Operations.ListAsync(Context.ResourceGroup, Context.Parent.Name, cancellationToken), s => new SubnetOperations(this, new PhSubnet(s, DefaultLocation)));
         }
 
         protected override ResourceClientBase<PhSubnet> GetOperations(ResourceIdentifier identifier, Location location)
