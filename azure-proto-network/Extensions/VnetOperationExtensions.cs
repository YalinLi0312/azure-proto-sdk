--- conflicted
+++ resolved
@@ -23,11 +23,7 @@
             return new SubnetOperations(operations, $"{operations.Context}/subnets/{subnet}");
         }
 
-<<<<<<< HEAD
         public static SubnetContainer ConstructSubnet(this ResourceOperationsBase<PhVirtualNetwork> operations, string name, string cidr, Location location = null, PhNetworkSecurityGroup group = null)
-=======
-        public static ArmBuilder<PhSubnet> ConstructSubnet(this ResourceClientBase<PhVirtualNetwork> operations, string name, string cidr, Location location = null, PhNetworkSecurityGroup group = null)
->>>>>>> 1d8c4774
         {
             var subnet = new Subnet()
             {
