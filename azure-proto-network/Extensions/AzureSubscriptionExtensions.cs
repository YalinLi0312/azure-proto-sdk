﻿using System;
using System.Collections.Generic;
using System.Text;
using System.Threading;
using Azure;
using azure_proto_core;
using azure_proto_core.Adapters;
using azure_proto_core.Resources;

namespace azure_proto_network
{
    public static class AzureSubscriptionExtensions
    {
        #region Virtual Network Operations

        public static Pageable<VirtualNetworkOperations> ListVnets(this SubscriptionOperations subscription, ArmSubstringFilter filter = null, int? top = null, CancellationToken cancellationToken = default)
        {
<<<<<<< HEAD
            var collection = new VirtualNetworkCollection( subscription, subscription.DefaultSubscription);
            return new PhWrappingPageable<ResourceOperationsBase<PhVirtualNetwork>, VirtualNetworkOperations>(collection.List(filter, top, cancellationToken), vnet => new VirtualNetworkOperations(vnet, vnet.Context));
=======
            var collection = new VirtualNetworkCollection( subscription, subscription.Id);
            return new PhWrappingPageable<ResourceClientBase<PhVirtualNetwork>, VirtualNetworkOperations>(collection.List(filter, top, cancellationToken), vnet => new VirtualNetworkOperations(vnet, vnet.Context));
>>>>>>> 1d8c4774
        }

        public static AsyncPageable<VirtualNetworkOperations> ListVnetsAsync(this SubscriptionOperations subscription, ArmSubstringFilter filter = null, int? top = null, CancellationToken cancellationToken = default)
        {
<<<<<<< HEAD
            var collection = new VirtualNetworkCollection(subscription, subscription.DefaultSubscription);
            return new PhWrappingAsyncPageable<ResourceOperationsBase<PhVirtualNetwork>, VirtualNetworkOperations>(collection.ListAsync(filter, top, cancellationToken), vnet => new VirtualNetworkOperations(vnet, vnet.Context));
=======
            var collection = new VirtualNetworkCollection(subscription, subscription.Id);
            return new PhWrappingAsyncPageable<ResourceClientBase<PhVirtualNetwork>, VirtualNetworkOperations>(collection.ListAsync(filter, top, cancellationToken), vnet => new VirtualNetworkOperations(vnet, vnet.Context));
>>>>>>> 1d8c4774
        }


        #endregion

        #region Public IP Address Operations

        public static Pageable<ResourceOperationsBase<PhPublicIPAddress>> ListPublicIps(this SubscriptionOperations subscription, ArmSubstringFilter filter = null, int? top = null, CancellationToken cancellationToken = default)
        {
            var collection = new PublicIpAddressCollection(subscription, subscription.Id);
            return collection.List(filter, top, cancellationToken);
        }

        public static AsyncPageable<ResourceOperationsBase<PhPublicIPAddress>> ListPublicIpsAsync(this SubscriptionOperations subscription, ArmSubstringFilter filter = null, int? top = null, CancellationToken cancellationToken = default)
        {
            var collection = new PublicIpAddressCollection(subscription, subscription.Id);
            return collection.ListAsync(filter, top, cancellationToken);
        }

        #endregion

        #region Network Interface (NIC) operations

        public static Pageable<ResourceOperationsBase<PhNetworkInterface>> ListNics(this SubscriptionOperations subscription, ArmSubstringFilter filter = null, int? top = null, CancellationToken cancellationToken = default)
        {
            var collection = new NetworkInterfaceCollection(subscription, subscription.Id);
            return collection.List(filter, top, cancellationToken);
        }

        public static AsyncPageable<ResourceOperationsBase<PhNetworkInterface>> ListNicsAsync(this SubscriptionOperations subscription, ArmSubstringFilter filter = null, int? top = null, CancellationToken cancellationToken = default)
        {
            var collection = new NetworkInterfaceCollection(subscription, subscription.Id);
            return collection.ListAsync(filter, top, cancellationToken);
        }


        #endregion

        #region Network Security Group operations
        public static Pageable<ResourceOperationsBase<PhNetworkSecurityGroup>> ListNsgs(this SubscriptionOperations subscription, ArmSubstringFilter filter = null, int? top = null, CancellationToken cancellationToken = default)
        {
            var collection = new NetworkSecurityGroupCollection(subscription, subscription.Id);
            return collection.List(filter, top, cancellationToken);
        }

        public static AsyncPageable<ResourceOperationsBase<PhNetworkSecurityGroup>> ListNsgsAsync(this SubscriptionOperations subscription, ArmSubstringFilter filter = null, int? top = null, CancellationToken cancellationToken = default)
        {
            var collection = new NetworkSecurityGroupCollection(subscription, subscription.Id);
            return collection.ListAsync(filter, top, cancellationToken);
        }

        #endregion
    }
}<|MERGE_RESOLUTION|>--- conflicted
+++ resolved
@@ -15,24 +15,14 @@
 
         public static Pageable<VirtualNetworkOperations> ListVnets(this SubscriptionOperations subscription, ArmSubstringFilter filter = null, int? top = null, CancellationToken cancellationToken = default)
         {
-<<<<<<< HEAD
-            var collection = new VirtualNetworkCollection( subscription, subscription.DefaultSubscription);
+            var collection = new VirtualNetworkCollection( subscription, subscription.Id);
             return new PhWrappingPageable<ResourceOperationsBase<PhVirtualNetwork>, VirtualNetworkOperations>(collection.List(filter, top, cancellationToken), vnet => new VirtualNetworkOperations(vnet, vnet.Context));
-=======
-            var collection = new VirtualNetworkCollection( subscription, subscription.Id);
-            return new PhWrappingPageable<ResourceClientBase<PhVirtualNetwork>, VirtualNetworkOperations>(collection.List(filter, top, cancellationToken), vnet => new VirtualNetworkOperations(vnet, vnet.Context));
->>>>>>> 1d8c4774
         }
 
         public static AsyncPageable<VirtualNetworkOperations> ListVnetsAsync(this SubscriptionOperations subscription, ArmSubstringFilter filter = null, int? top = null, CancellationToken cancellationToken = default)
         {
-<<<<<<< HEAD
-            var collection = new VirtualNetworkCollection(subscription, subscription.DefaultSubscription);
+            var collection = new VirtualNetworkCollection(subscription, subscription.Id);
             return new PhWrappingAsyncPageable<ResourceOperationsBase<PhVirtualNetwork>, VirtualNetworkOperations>(collection.ListAsync(filter, top, cancellationToken), vnet => new VirtualNetworkOperations(vnet, vnet.Context));
-=======
-            var collection = new VirtualNetworkCollection(subscription, subscription.Id);
-            return new PhWrappingAsyncPageable<ResourceClientBase<PhVirtualNetwork>, VirtualNetworkOperations>(collection.ListAsync(filter, top, cancellationToken), vnet => new VirtualNetworkOperations(vnet, vnet.Context));
->>>>>>> 1d8c4774
         }
 
 
