﻿using azure_proto_core;

namespace azure_proto_network
{
    public static class ResourceGroupExtensions
    {
        #region Virtual Network Operations
        public static VirtualNetwork VirtualNetwork(this ResourceGroup resourceGroup, VirtualNetworkData virtualNetwork)
        {
<<<<<<< HEAD
            return new VirtualNetwork(resourceGroup.ClientContext, virtualNetwork);
=======
            return new XVirtualNetwork(resourceGroup.ClientContext, virtualNetwork, resourceGroup.ClientOptions);
>>>>>>> 4786e3e1
        }

        public static VirtualNetworkOperations VirtualNetwork(this ResourceGroupOperations resourceGroup, string virtualNetwork)
        {
            return new VirtualNetworkOperations(resourceGroup.ClientContext, new ResourceIdentifier($"{resourceGroup.Id}/providers/Microsoft.Network/virtualNetworks/{virtualNetwork}"), resourceGroup.ClientOptions);
        }

        public static VirtualNetworkContainer VirtualNetworks(this ResourceGroup resourceGroup)
        {
            return new VirtualNetworkContainer(resourceGroup.ClientContext, resourceGroup.Model, resourceGroup.ClientOptions);
        }

        public static VirtualNetworkContainer VirtualNetworks(this ResourceGroupOperations resourceGroup)
        {
            return new VirtualNetworkContainer(resourceGroup.ClientContext, resourceGroup.Id, resourceGroup.ClientOptions);
        }
        #endregion

        #region Public IP Address Operations
        public static PublicIpAddress PublicIpAddress(this ResourceGroupOperations resourceGroup, PublicIPAddressData publicIpAddress)
        {
<<<<<<< HEAD
            return new PublicIpAddress(resourceGroup.ClientContext, publicIpAddress);
=======
            return new XPublicIpAddress(resourceGroup.ClientContext, publicIpAddress, resourceGroup.ClientOptions);
>>>>>>> 4786e3e1
        }

        public static PublicIpAddressOperations PublicIpAddress(this ResourceGroupOperations resourceGroup, string publicIpAddress)
        {
            return new PublicIpAddressOperations(resourceGroup.ClientContext, new ResourceIdentifier($"{resourceGroup.Id}/providers/Microsoft.Network/publicIpAddresses/{publicIpAddress}"), resourceGroup.ClientOptions);
        }

        public static PublicIpAddressContainer PublicIpAddresses(this ResourceGroup resourceGroup)
        {
            return new PublicIpAddressContainer(resourceGroup.ClientContext, resourceGroup.Model, resourceGroup.ClientOptions);
        }

        public static PublicIpAddressContainer PublicIpAddresses(this ResourceGroupOperations resourceGroup)
        {
            return new PublicIpAddressContainer(resourceGroup.ClientContext, resourceGroup.Id, resourceGroup.ClientOptions);
        }
        #endregion

        #region Network Interface (NIC) operations
        public static NetworkInterface NetworkInterface(this ResourceGroupOperations resourceGroup, NetworkInterfaceData networkInterface)
        {
<<<<<<< HEAD
            return new NetworkInterface(resourceGroup.ClientContext, networkInterface);
=======
            return new XNetworkInterface(resourceGroup.ClientContext, networkInterface, resourceGroup.ClientOptions);
>>>>>>> 4786e3e1
        }

        public static NetworkInterfaceOperations NetworkInterface(this ResourceGroupOperations resourceGroup, string networkInterface)
        {
            return new NetworkInterfaceOperations(resourceGroup.ClientContext, new ResourceIdentifier($"{resourceGroup.Id}/providers/Microsoft.Network/networkInterfaces/{networkInterface}"), resourceGroup.ClientOptions);
        }

        public static NetworkInterfaceContainer NetworkInterfaces(this ResourceGroup resourceGroup)
        {
            return new NetworkInterfaceContainer(resourceGroup.ClientContext, resourceGroup.Model, resourceGroup.ClientOptions);
        }

        public static NetworkInterfaceContainer NetworkInterfaces(this ResourceGroupOperations resourceGroup)
        {
            return new NetworkInterfaceContainer(resourceGroup.ClientContext, resourceGroup.Id, resourceGroup.ClientOptions);
        }
        #endregion

        #region Network Security Group operations
        /// <summary>
        /// Create an NSG with the given open TCP ports
        /// </summary>
        /// <param name="openPorts">The set of TCP ports to open</param>
        /// <returns>An NSG, with the given TCP ports open</returns>
        public static NetworkSecurityGroup NetworkSecurityGroup(this ResourceGroupOperations resourceGroup, NetworkSecurityGroupData networkSecurityGroup)
        {
<<<<<<< HEAD
            return new NetworkSecurityGroup(resourceGroup.ClientContext, networkSecurityGroup);
=======
            return new XNetworkSecurityGroup(resourceGroup.ClientContext, networkSecurityGroup, resourceGroup.ClientOptions);
>>>>>>> 4786e3e1
        }

        public static NetworkSecurityGroupOperations NetworkSecurityGroup(this ResourceGroupOperations operations, string networkSecurityGroup)
        {
            return new NetworkSecurityGroupOperations(operations.ClientContext, new ResourceIdentifier($"{operations.Id}/providers/Microsoft.Network/networkSecurityGroups/{networkSecurityGroup}"), operations.ClientOptions);
        }

        public static NetworkSecurityGroupContainer NetworkSecurityGroups(this ResourceGroup resourceGroup)
        {
            return new NetworkSecurityGroupContainer(resourceGroup.ClientContext, resourceGroup.Model, resourceGroup.ClientOptions);
        }

        public static NetworkSecurityGroupContainer NetworkSecurityGroups(this ResourceGroupOperations resourceGroup)
        {
            return new NetworkSecurityGroupContainer(resourceGroup.ClientContext, resourceGroup.Id, resourceGroup.ClientOptions);
        }
        #endregion
    }
}<|MERGE_RESOLUTION|>--- conflicted
+++ resolved
@@ -7,11 +7,7 @@
         #region Virtual Network Operations
         public static VirtualNetwork VirtualNetwork(this ResourceGroup resourceGroup, VirtualNetworkData virtualNetwork)
         {
-<<<<<<< HEAD
-            return new VirtualNetwork(resourceGroup.ClientContext, virtualNetwork);
-=======
-            return new XVirtualNetwork(resourceGroup.ClientContext, virtualNetwork, resourceGroup.ClientOptions);
->>>>>>> 4786e3e1
+            return new VirtualNetwork(resourceGroup.ClientContext, virtualNetwork, resourceGroup.ClientOptions);
         }
 
         public static VirtualNetworkOperations VirtualNetwork(this ResourceGroupOperations resourceGroup, string virtualNetwork)
@@ -33,11 +29,7 @@
         #region Public IP Address Operations
         public static PublicIpAddress PublicIpAddress(this ResourceGroupOperations resourceGroup, PublicIPAddressData publicIpAddress)
         {
-<<<<<<< HEAD
-            return new PublicIpAddress(resourceGroup.ClientContext, publicIpAddress);
-=======
-            return new XPublicIpAddress(resourceGroup.ClientContext, publicIpAddress, resourceGroup.ClientOptions);
->>>>>>> 4786e3e1
+            return new PublicIpAddress(resourceGroup.ClientContext, publicIpAddress, resourceGroup.ClientOptions);
         }
 
         public static PublicIpAddressOperations PublicIpAddress(this ResourceGroupOperations resourceGroup, string publicIpAddress)
@@ -59,11 +51,7 @@
         #region Network Interface (NIC) operations
         public static NetworkInterface NetworkInterface(this ResourceGroupOperations resourceGroup, NetworkInterfaceData networkInterface)
         {
-<<<<<<< HEAD
-            return new NetworkInterface(resourceGroup.ClientContext, networkInterface);
-=======
-            return new XNetworkInterface(resourceGroup.ClientContext, networkInterface, resourceGroup.ClientOptions);
->>>>>>> 4786e3e1
+            return new NetworkInterface(resourceGroup.ClientContext, networkInterface, resourceGroup.ClientOptions);
         }
 
         public static NetworkInterfaceOperations NetworkInterface(this ResourceGroupOperations resourceGroup, string networkInterface)
@@ -90,11 +78,7 @@
         /// <returns>An NSG, with the given TCP ports open</returns>
         public static NetworkSecurityGroup NetworkSecurityGroup(this ResourceGroupOperations resourceGroup, NetworkSecurityGroupData networkSecurityGroup)
         {
-<<<<<<< HEAD
-            return new NetworkSecurityGroup(resourceGroup.ClientContext, networkSecurityGroup);
-=======
-            return new XNetworkSecurityGroup(resourceGroup.ClientContext, networkSecurityGroup, resourceGroup.ClientOptions);
->>>>>>> 4786e3e1
+            return new NetworkSecurityGroup(resourceGroup.ClientContext, networkSecurityGroup, resourceGroup.ClientOptions);
         }
 
         public static NetworkSecurityGroupOperations NetworkSecurityGroup(this ResourceGroupOperations operations, string networkSecurityGroup)
