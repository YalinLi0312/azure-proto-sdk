--- conflicted
+++ resolved
@@ -11,23 +11,6 @@
     public static class ResourceGroupExtensions
     {
         #region Virtual Network Operations
-<<<<<<< HEAD
-        public static VirtualNetworkOperations VirtualNetwork(this ResourceGroupOperations resourceGroup, string virtualNetwork)
-        {
-            return new VirtualNetworkOperations(resourceGroup, virtualNetwork);
-=======
-
-        /// <summary>
-        /// Gets a <see cref="VirtualNetwork"/> for a given resource under a <see cref="ResourceGroup"/>. 
-        /// </summary>
-        /// <param name="resourceGroup"> The <see cref="ResourceGroup" /> instance the method will execute against. </param>
-        /// <param name="virtualNetwork"> The <see cref="VirtualNetworkData" /> data model. </param>
-        /// <returns> An instance of <see cref="VirtualNetwork" />. </returns>
-        public static VirtualNetwork VirtualNetwork(this ResourceGroup resourceGroup, VirtualNetworkData virtualNetwork)
-        {
-            return new VirtualNetwork(resourceGroup.ClientOptions, virtualNetwork);
-        }
-
         /// <summary>
         /// Gets a <see cref="VirtualNetworkOperations"/> for a given resource under a <see cref="ResourceGroup"/>. 
         /// </summary>
@@ -36,18 +19,7 @@
         /// <returns> An instance of <see cref="VirtualNetworkOperations" />. </returns>
         public static VirtualNetworkOperations VirtualNetwork(this ResourceGroupOperations resourceGroup, string virtualNetwork)
         {
-            return new VirtualNetworkOperations(resourceGroup.ClientOptions, new ResourceIdentifier($"{resourceGroup.Id}/providers/Microsoft.Network/virtualNetworks/{virtualNetwork}"));
-        }
-
-        /// <summary>
-        /// Gets a <see cref="VirtualNetworkContainer"/> under a <see cref="ResourceGroup"/>. 
-        /// </summary>
-        /// <param name="resourceGroup"> The <see cref="ResourceGroup" /> instance the method will execute against. </param>
-        /// <returns> An instance of <see cref="VirtualNetworkContainer" />. </returns>
-        public static VirtualNetworkContainer VirtualNetworks(this ResourceGroup resourceGroup)
-        {
-            return new VirtualNetworkContainer(resourceGroup.ClientOptions, resourceGroup.Data);
->>>>>>> baa4a68d
+            return new VirtualNetworkOperations(resourceGroup, virtualNetwork);
         }
 
         /// <summary>
@@ -62,27 +34,12 @@
         #endregion
 
         #region Public IP Address Operations
-<<<<<<< HEAD
-=======
-
-        /// <summary>
-        /// Gets a <see cref="PublicIpAddress"/> under a <see cref="ResourceGroup"/>. 
-        /// </summary>
-        /// <param name="resourceGroup"> The <see cref="ResourceGroupOperations" /> instance the method will execute against. </param>
-        /// <param name="publicIpAddress"> The <see cref="PublicIPAddressData" /> data model. </param>
-        /// <returns> An instance of <see cref="PublicIpAddress" />. </returns>
-        public static PublicIpAddress PublicIpAddress(this ResourceGroupOperations resourceGroup, PublicIPAddressData publicIpAddress)
-        {
-            return new PublicIpAddress(resourceGroup.ClientOptions, publicIpAddress);
-        }
-
         /// <summary>
         /// Gets a <see cref="PublicIpAddressOperations"/> under a <see cref="ResourceGroup"/>. 
         /// </summary>
         /// <param name="resourceGroup"> The <see cref="ResourceGroupOperations" /> instance the method will execute against. </param>
         /// <param name="publicIpAddress"> The resource id of <see cref="PublicIpAddress" /> data model. </param>
         /// <returns> An instance of <see cref="PublicIpAddressOperations" />. </returns>
->>>>>>> baa4a68d
         public static PublicIpAddressOperations PublicIpAddress(this ResourceGroupOperations resourceGroup, string publicIpAddress)
         {
             return new PublicIpAddressOperations(resourceGroup, publicIpAddress);
@@ -95,46 +52,17 @@
         /// <returns> An instance of <see cref="PublicIpAddressContainer" />. </returns>
         public static PublicIpAddressContainer PublicIpAddresses(this ResourceGroup resourceGroup)
         {
-<<<<<<< HEAD
             return new PublicIpAddressContainer(resourceGroup);
-=======
-            return new PublicIpAddressContainer(resourceGroup.ClientOptions, resourceGroup.Data);
-        }
-
-        /// <summary>
-        /// Gets a <see cref="PublicIpAddressContainer"/> under a <see cref="ResourceGroup"/>. 
-        /// </summary>
-        /// <param name="resourceGroup"> The <see cref="ResourceGroupOperations" /> instance the method will execute against. </param>
-        /// <returns> An instance of <see cref="PublicIpAddressContainer" />. </returns>
-        public static PublicIpAddressContainer PublicIpAddresses(this ResourceGroupOperations resourceGroup)
-        {
-            return new PublicIpAddressContainer(resourceGroup.ClientOptions, resourceGroup.Id);
->>>>>>> baa4a68d
         }
         #endregion
 
         #region Network Interface (NIC) operations
-<<<<<<< HEAD
-=======
-
-        /// <summary>
-        /// Gets the operations over a specific <see cref="NetworkInterface>"/>
-        /// </summary>
-        /// <param name="resourceGroup"> The operations over a specific resource group. </param>
-        /// <param name="networkInterface"> The network interface to target for operations. </param>
-        /// <returns> A <see cref="NetworkInterface"/> including the operations that can be peformed on it. </returns>
-        public static NetworkInterface NetworkInterface(this ResourceGroupOperations resourceGroup, NetworkInterfaceData networkInterface)
-        {
-            return new NetworkInterface(resourceGroup.ClientOptions, networkInterface);
-        }
-
         /// <summary>
         /// Gets the operations over a specific <see cref="NetworkInterface>"/>
         /// </summary>
         /// <param name="resourceGroup"> The operations over a specific resource group. </param>
         /// <param name="networkInterface"> The name of the network interface to target for operations. </param>
         /// <returns> A <see cref="NetworkInterface"/> including the operations that can be peformed on it. </returns>
->>>>>>> baa4a68d
         public static NetworkInterfaceOperations NetworkInterface(this ResourceGroupOperations resourceGroup, string networkInterface)
         {
             return new NetworkInterfaceOperations(resourceGroup, networkInterface);
@@ -148,43 +76,11 @@
         /// in the resource group. </returns>
         public static NetworkInterfaceContainer NetworkInterfaces(this ResourceGroup resourceGroup)
         {
-<<<<<<< HEAD
             return new NetworkInterfaceContainer(resourceGroup);
-=======
-            return new NetworkInterfaceContainer(resourceGroup.ClientOptions, resourceGroup.Data);
-        }
-
-        /// <summary>
-        /// Gets the operations over the collection of <see cref="NetworkInterface"/> contained in the resource group.
-        /// </summary>
-        /// <param name="resourceGroup"> The name of the <see cref="ResourceGroup"/> that contains the network interfaces. </param>
-        /// <returns> A <see cref="NetworkInterfaceContainer"/> representing the collection of <see cref="NetworkInterface"/> 
-        /// in the resource group. </returns>
-        public static NetworkInterfaceContainer NetworkInterfaces(this ResourceGroupOperations resourceGroup)
-        {
-            return new NetworkInterfaceContainer(resourceGroup.ClientOptions, resourceGroup.Id);
->>>>>>> baa4a68d
         }
         #endregion
 
         #region Network Security Group operations
-<<<<<<< HEAD
-        public static NetworkSecurityGroupOperations NetworkSecurityGroup(this ResourceGroupOperations operations, string networkSecurityGroup)
-        {
-            return new NetworkSecurityGroupOperations(operations, networkSecurityGroup);
-=======
-
-        /// <summary>
-        /// Gets a <see cref="NetworkSecurityGroup"/> under a <see cref="ResourceGroup"/>.
-        /// </summary>
-        /// <param name="resourceGroup"> The <see cref="ResourceGroupOperations" /> instance the method will execute against. </param>
-        /// <param name="networkSecurityGroup"> The <see cref="NetworkSecurityGroupData" /> data model. </param>
-        /// <returns> An instance of <see cref="NetworkSecurityGroup" />. </returns>
-        public static NetworkSecurityGroup NetworkSecurityGroup(this ResourceGroupOperations resourceGroup, NetworkSecurityGroupData networkSecurityGroup)
-        {
-            return new NetworkSecurityGroup(resourceGroup.ClientOptions, networkSecurityGroup);
-        }
-
         /// <summary>
         /// Gets a <see cref="NetworkSecurityGroupOperations"/> under a <see cref="ResourceGroup"/>.
         /// </summary>
@@ -193,18 +89,7 @@
         /// <returns> An instance of <see cref="NetworkSecurityGroupOperations" />. </returns>
         public static NetworkSecurityGroupOperations NetworkSecurityGroup(this ResourceGroupOperations operations, string networkSecurityGroup)
         {
-            return new NetworkSecurityGroupOperations(operations.ClientOptions, new ResourceIdentifier($"{operations.Id}/providers/Microsoft.Network/networkSecurityGroups/{networkSecurityGroup}"));
-        }
-
-        /// <summary>
-        /// Gets a <see cref="NetworkSecurityGroupContainer"/> under a <see cref="ResourceGroup"/>.
-        /// </summary>
-        /// <param name="resourceGroup"> The <see cref="ResourceGroup" /> instance the method will execute against. </param>
-        /// <returns> An instance of <see cref="NetworkSecurityGroupContainer" />. </returns>
-        public static NetworkSecurityGroupContainer NetworkSecurityGroups(this ResourceGroup resourceGroup)
-        {
-            return new NetworkSecurityGroupContainer(resourceGroup.ClientOptions, resourceGroup.Data);
->>>>>>> baa4a68d
+            return new NetworkSecurityGroupOperations(operations, networkSecurityGroup);
         }
 
         /// <summary>
