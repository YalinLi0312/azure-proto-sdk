--- conflicted
+++ resolved
@@ -7,11 +7,7 @@
         #region Virtual Network Operations
         public static XVirtualNetwork VirtualNetwork(this XResourceGroup resourceGroup, PhVirtualNetwork virtualNetwork)
         {
-<<<<<<< HEAD
-            return new VirtualNetworkOperations(resourceGroup.ClientContext, virtualNetwork, resourceGroup.ClientOptions);
-=======
-            return new XVirtualNetwork(resourceGroup.ClientContext, virtualNetwork);
->>>>>>> 4a698154
+            return new XVirtualNetwork(resourceGroup.ClientContext, virtualNetwork, resourceGroup.ClientOptions);
         }
 
         public static VirtualNetworkOperations VirtualNetwork(this ResourceGroupOperations resourceGroup, string virtualNetwork)
@@ -33,11 +29,7 @@
         #region Public IP Address Operations
         public static XPublicIpAddress PublicIpAddress(this ResourceGroupOperations resourceGroup, PhPublicIPAddress publicIpAddress)
         {
-<<<<<<< HEAD
-            return new PublicIpAddressOperations(resourceGroup.ClientContext, publicIpAddress, resourceGroup.ClientOptions);
-=======
-            return new XPublicIpAddress(resourceGroup.ClientContext, publicIpAddress);
->>>>>>> 4a698154
+            return new XVirtualNetwork(resourceGroup.ClientContext, publicIpAddress, resourceGroup.ClientOptions);
         }
 
         public static PublicIpAddressOperations PublicIpAddress(this ResourceGroupOperations resourceGroup, string publicIpAddress)
@@ -59,11 +51,7 @@
         #region Network Interface (NIC) operations
         public static XNetworkInterface NetworkInterface(this ResourceGroupOperations resourceGroup, PhNetworkInterface networkInterface)
         {
-<<<<<<< HEAD
-            return new NetworkInterfaceOperations(resourceGroup.ClientContext, networkInterface, resourceGroup.ClientOptions);
-=======
-            return new XNetworkInterface(resourceGroup.ClientContext, networkInterface);
->>>>>>> 4a698154
+            return new XNetworkInterface(resourceGroup.ClientContext, networkInterface, resourceGroup.ClientOptions);
         }
 
         public static NetworkInterfaceOperations NetworkInterface(this ResourceGroupOperations resourceGroup, string networkInterface)
@@ -90,11 +78,7 @@
         /// <returns>An NSG, with the given TCP ports open</returns>
         public static XNetworkSecurityGroup NetworkSecurityGroup(this ResourceGroupOperations resourceGroup, PhNetworkSecurityGroup networkSecurityGroup)
         {
-<<<<<<< HEAD
-            return new NetworkSecurityGroupOperations(resourceGroup.ClientContext, networkSecurityGroup, resourceGroup.ClientOptions);
-=======
-            return new XNetworkSecurityGroup(resourceGroup.ClientContext, networkSecurityGroup);
->>>>>>> 4a698154
+            return new XNetworkSecurityGroup(resourceGroup.ClientContext, networkSecurityGroup, resourceGroup.ClientOptions);
         }
 
         public static NetworkSecurityGroupOperations NetworkSecurityGroup(this ResourceGroupOperations operations, string networkSecurityGroup)
