--- conflicted
+++ resolved
@@ -11,7 +11,11 @@
     /// </summary>
     public class SubnetOperations : ResourceOperationsBase<Subnet>, IDeletableResource
     {
-<<<<<<< HEAD
+        /// <summary>
+        /// Initializes a new instance of the <see cref="SubnetOperations"/> class.
+        /// </summary>
+        /// <param name="options"> The client parameters to use in these operations. </param>
+        /// <param name="id"> The identifier of the resource that is the target of operations. </param>
         internal SubnetOperations(VirtualNetworkOperations virtualNetwork, string subnetName)
             : base(virtualNetwork, $"{virtualNetwork.Id}/subnets/{subnetName}")
         {
@@ -22,21 +26,9 @@
         {
         }
 
-=======
-        /// <summary>
-        /// Initializes a new instance of the <see cref="SubnetOperations"/> class.
-        /// </summary>
-        /// <param name="options"> The client parameters to use in these operations. </param>
-        /// <param name="id"> The identifier of the resource that is the target of operations. </param>
-        internal SubnetOperations(AzureResourceManagerClientOptions options, ResourceIdentifier id)
-            : base(options, id)
-        {
-        }
-        
         /// <summary>
         /// Gets the resource type definition for a subnet.
         /// </summary>
->>>>>>> 9602ecb9
         public static readonly ResourceType ResourceType = "Microsoft.Network/virtualNetworks/subnets";
 
         /// <summary>
@@ -44,16 +36,11 @@
         /// </summary>
         protected override ResourceType ValidResourceType => ResourceType;
 
-<<<<<<< HEAD
-        internal SubnetsOperations Operations => new NetworkManagementClient(
+        private SubnetsOperations Operations => new NetworkManagementClient(
             Id.Subscription,
             BaseUri,
             Credential,
             ClientOptions.Convert<NetworkManagementClientOptions>()).Subnets;
-=======
-        private SubnetsOperations Operations => GetClient<NetworkManagementClient>((uri, cred) => new NetworkManagementClient(Id.Subscription, uri, cred,
-                    ClientOptions.Convert<NetworkManagementClientOptions>())).Subnets;
->>>>>>> 9602ecb9
 
         /// <summary>
         /// The operation to delete a subnet. 
