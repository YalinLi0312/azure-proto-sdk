--- conflicted
+++ resolved
@@ -32,24 +32,14 @@
 
         public override ArmResponse<Subnet> Get()
         {
-<<<<<<< HEAD
             return new PhArmResponse<Subnet, Azure.ResourceManager.Network.Models.Subnet>(Operations.Get(base.Id.ResourceGroup, base.Id.Parent.Name, base.Id.Name),
-                n => { base.Resource = new SubnetData(n, base.DefaultLocation); return new Subnet(base.ClientContext, base.Resource as SubnetData); });
-=======
-            return new PhArmResponse<XSubnet, Subnet>(Operations.Get(Id.ResourceGroup, Id.Parent.Name, Id.Name),
-                n => { Resource = new PhSubnet(n, DefaultLocation); return new XSubnet(ClientContext, Resource as PhSubnet, ClientOptions); });
->>>>>>> 4786e3e1
+                n => { base.Resource = new SubnetData(n, base.DefaultLocation); return new Subnet(base.ClientContext, base.Resource as SubnetData, ClientOptions); });
         }
 
         public async override Task<ArmResponse<Subnet>> GetAsync(CancellationToken cancellationToken = default)
         {
-<<<<<<< HEAD
             return new PhArmResponse<Subnet, Azure.ResourceManager.Network.Models.Subnet>(await Operations.GetAsync(base.Id.ResourceGroup, base.Id.Parent.Name, base.Id.Name, null, cancellationToken),
-                n => { base.Resource = new SubnetData(n, base.DefaultLocation); return new Subnet(base.ClientContext, base.Resource as SubnetData); });
-=======
-            return new PhArmResponse<XSubnet, Subnet>(await Operations.GetAsync(Id.ResourceGroup, Id.Parent.Name, Id.Name, null, cancellationToken),
-                n => { Resource = new PhSubnet(n, DefaultLocation); return new XSubnet(ClientContext, Resource as PhSubnet, ClientOptions); });
->>>>>>> 4786e3e1
+                n => { base.Resource = new SubnetData(n, base.DefaultLocation); return new Subnet(base.ClientContext, base.Resource as SubnetData, ClientOptions); });
         }
     }
 }