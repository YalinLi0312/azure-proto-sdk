--- conflicted
+++ resolved
@@ -34,11 +34,7 @@
             var operation = Operations.StartCreateOrUpdate(Id.ResourceGroup, Id.Name, name, resourceDetails.Model);
             return new PhArmResponse<Subnet, Azure.ResourceManager.Network.Models.Subnet>(
                 operation.WaitForCompletionAsync().ConfigureAwait(false).GetAwaiter().GetResult(),
-<<<<<<< HEAD
-                s => new Subnet(ClientOptions, new SubnetData(s, LocationData.Default)));
-=======
-                s => new Subnet(Parent, new SubnetData(s, Location.Default)));
->>>>>>> 3d7a076c
+                s => new Subnet(Parent, new SubnetData(s, LocationData.Default)));
         }
 
         /// <inheritdoc/>
@@ -47,11 +43,7 @@
             var operation = await Operations.StartCreateOrUpdateAsync(Id.ResourceGroup, name, name, resourceDetails.Model, cancellationToken).ConfigureAwait(false);
             return new PhArmResponse<Subnet, Azure.ResourceManager.Network.Models.Subnet>(
                 await operation.WaitForCompletionAsync(cancellationToken).ConfigureAwait(false),
-<<<<<<< HEAD
-                s => new Subnet(ClientOptions, new SubnetData(s, LocationData.Default)));
-=======
-                s => new Subnet(Parent, new SubnetData(s, Location.Default)));
->>>>>>> 3d7a076c
+                s => new Subnet(Parent, new SubnetData(s, LocationData.Default)));
         }
 
         /// <inheritdoc/>
@@ -59,11 +51,7 @@
         {
             return new PhArmOperation<Subnet, Azure.ResourceManager.Network.Models.Subnet>(
                 Operations.StartCreateOrUpdate(Id.ResourceGroup, Id.Name, name, resourceDetails.Model, cancellationToken),
-<<<<<<< HEAD
-                s => new Subnet(ClientOptions, new SubnetData(s, LocationData.Default)));
-=======
-                s => new Subnet(Parent, new SubnetData(s, Location.Default)));
->>>>>>> 3d7a076c
+                s => new Subnet(Parent, new SubnetData(s, LocationData.Default)));
         }
 
         /// <inheritdoc/>
@@ -71,11 +59,7 @@
         {
             return new PhArmOperation<Subnet, Azure.ResourceManager.Network.Models.Subnet>(
                 await Operations.StartCreateOrUpdateAsync(Id.ResourceGroup, Id.Name, name, resourceDetails.Model, cancellationToken).ConfigureAwait(false),
-<<<<<<< HEAD
-                s => new Subnet(ClientOptions, new SubnetData(s, LocationData.Default)));
-=======
-                s => new Subnet(Parent, new SubnetData(s, Location.Default)));
->>>>>>> 3d7a076c
+                s => new Subnet(Parent, new SubnetData(s, LocationData.Default)));
         }
 
         /// <summary>
@@ -129,11 +113,7 @@
         private Func<Azure.ResourceManager.Network.Models.Subnet, Subnet> convertor()
         {
             //TODO: Subnet will be a proxy resource and not a tracked resource ADO #4481
-<<<<<<< HEAD
-            return s => new Subnet(ClientOptions, new SubnetData(s, LocationData.Default));
-=======
-            return s => new Subnet(Parent, new SubnetData(s, Location.Default));
->>>>>>> 3d7a076c
+            return s => new Subnet(Parent, new SubnetData(s, LocationData.Default));
         }
     }
 }