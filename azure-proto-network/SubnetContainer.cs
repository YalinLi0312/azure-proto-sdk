﻿using Azure;
using Azure.ResourceManager.Network;
using Azure.ResourceManager.Network.Models;
using azure_proto_core;
using azure_proto_core.Adapters;
using System.Threading;
using System.Threading.Tasks;
using System;

namespace azure_proto_network
{
    public class SubnetContainer : ResourceContainerOperations<XSubnet, PhSubnet>
    {
        public SubnetContainer(ArmClientContext context, PhVirtualNetwork virtualNetwork, ArmClientOptions clientOptions) : base(context, virtualNetwork, clientOptions) { }

        internal SubnetContainer(ArmClientContext context, ResourceIdentifier id) : base(context, id) { }

        public override ResourceType ResourceType => "Microsoft.Network/virtualNetworks/subnets";


        internal SubnetsOperations Operations => GetClient<NetworkManagementClient>((uri, cred) => new NetworkManagementClient(Id.Subscription, uri, cred,
                    ArmClientOptions.convert<NetworkManagementClientOptions>(this.ClientOptions))).Subnets;

        public override ArmResponse<XSubnet> Create(string name, PhSubnet resourceDetails, CancellationToken cancellationToken = default)
        {
            var operation = Operations.StartCreateOrUpdate(Id.ResourceGroup, Id.Name, name, resourceDetails.Model, cancellationToken);
            return new PhArmResponse<XSubnet, Subnet>(
                operation.WaitForCompletionAsync(cancellationToken).ConfigureAwait(false).GetAwaiter().GetResult(),
<<<<<<< HEAD
                s => new SubnetOperations(ClientContext, new PhSubnet(s, Location.Default), this.ClientOptions));
=======
                s => new XSubnet(ClientContext, new PhSubnet(s, Location.Default)));
>>>>>>> 4a698154
        }

        public async override Task<ArmResponse<XSubnet>> CreateAsync(string name, PhSubnet resourceDetails, CancellationToken cancellationToken = default)
        {
            var operation = await Operations.StartCreateOrUpdateAsync(Id.ResourceGroup, name, name, resourceDetails.Model, cancellationToken).ConfigureAwait(false);
            return new PhArmResponse<XSubnet, Subnet>(
                await operation.WaitForCompletionAsync(cancellationToken).ConfigureAwait(false),
<<<<<<< HEAD
                s => new SubnetOperations(ClientContext, new PhSubnet(s, Location.Default), this.ClientOptions));
=======
                s => new XSubnet(ClientContext, new PhSubnet(s, Location.Default)));
>>>>>>> 4a698154
        }

        public override ArmOperation<XSubnet> StartCreate(string name, PhSubnet resourceDetails, CancellationToken cancellationToken = default)
        {
            return new PhArmOperation<XSubnet, Subnet>(
                Operations.StartCreateOrUpdate(Id.ResourceGroup, Id.Name, name, resourceDetails.Model, cancellationToken),
<<<<<<< HEAD
                s => new SubnetOperations(ClientContext, new PhSubnet(s, Location.Default), this.ClientOptions));
=======
                s => new XSubnet(ClientContext, new PhSubnet(s, Location.Default)));
>>>>>>> 4a698154
        }

        public async override Task<ArmOperation<XSubnet>> StartCreateAsync(string name, PhSubnet resourceDetails, CancellationToken cancellationToken = default)
        {
            return new PhArmOperation<XSubnet, Subnet>(
                await Operations.StartCreateOrUpdateAsync(Id.ResourceGroup, Id.Name, name, resourceDetails.Model, cancellationToken).ConfigureAwait(false),
<<<<<<< HEAD
                s => new SubnetOperations(ClientContext, new PhSubnet(s, Location.Default), this.ClientOptions));
=======
                s => new XSubnet(ClientContext, new PhSubnet(s, Location.Default)));
>>>>>>> 4a698154
        }

        public ArmBuilder<XSubnet, PhSubnet> Construct(string name, string cidr, Location location = null, PhNetworkSecurityGroup group = null)
        {
            var subnet = new Subnet()
            {
                Name = name,
                AddressPrefix = cidr,
            };

            if (null != group)
            {
                subnet.NetworkSecurityGroup = group.Model;
            }

            return new ArmBuilder<XSubnet, PhSubnet>(this, new PhSubnet(subnet, location ?? DefaultLocation));
        }

        public Pageable<SubnetOperations> List(CancellationToken cancellationToken = default)
        {
            return new PhWrappingPageable<Subnet, SubnetOperations>(
                Operations.List(Id.ResourceGroup, Id.Name, cancellationToken),
                this.convertor());
        }

        public AsyncPageable<SubnetOperations> ListAsync(CancellationToken cancellationToken = default)
        {
            return new PhWrappingAsyncPageable<Subnet, SubnetOperations>(
                Operations.ListAsync(Id.ResourceGroup, Id.Name, cancellationToken),
                this.convertor());
        }
        private Func<Subnet, XSubnet> convertor()
        {
            //TODO: Subnet will be a proxy resource and not a tracked resource ADO #4481
<<<<<<< HEAD
            return s => new SubnetOperations(ClientContext, new PhSubnet(s, Location.Default), this.ClientOptions);
=======
            return s => new XSubnet(ClientContext, new PhSubnet(s, Location.Default));
>>>>>>> 4a698154
        }

    }
}<|MERGE_RESOLUTION|>--- conflicted
+++ resolved
@@ -26,11 +26,7 @@
             var operation = Operations.StartCreateOrUpdate(Id.ResourceGroup, Id.Name, name, resourceDetails.Model, cancellationToken);
             return new PhArmResponse<XSubnet, Subnet>(
                 operation.WaitForCompletionAsync(cancellationToken).ConfigureAwait(false).GetAwaiter().GetResult(),
-<<<<<<< HEAD
-                s => new SubnetOperations(ClientContext, new PhSubnet(s, Location.Default), this.ClientOptions));
-=======
-                s => new XSubnet(ClientContext, new PhSubnet(s, Location.Default)));
->>>>>>> 4a698154
+                s => new XSubnet(ClientContext, new PhSubnet(s, Location.Default), this.ClientOptions));
         }
 
         public async override Task<ArmResponse<XSubnet>> CreateAsync(string name, PhSubnet resourceDetails, CancellationToken cancellationToken = default)
@@ -38,33 +34,21 @@
             var operation = await Operations.StartCreateOrUpdateAsync(Id.ResourceGroup, name, name, resourceDetails.Model, cancellationToken).ConfigureAwait(false);
             return new PhArmResponse<XSubnet, Subnet>(
                 await operation.WaitForCompletionAsync(cancellationToken).ConfigureAwait(false),
-<<<<<<< HEAD
-                s => new SubnetOperations(ClientContext, new PhSubnet(s, Location.Default), this.ClientOptions));
-=======
-                s => new XSubnet(ClientContext, new PhSubnet(s, Location.Default)));
->>>>>>> 4a698154
+                s => new XSubnet(ClientContext, new PhSubnet(s, Location.Default), this.ClientOptions));
         }
 
         public override ArmOperation<XSubnet> StartCreate(string name, PhSubnet resourceDetails, CancellationToken cancellationToken = default)
         {
             return new PhArmOperation<XSubnet, Subnet>(
                 Operations.StartCreateOrUpdate(Id.ResourceGroup, Id.Name, name, resourceDetails.Model, cancellationToken),
-<<<<<<< HEAD
-                s => new SubnetOperations(ClientContext, new PhSubnet(s, Location.Default), this.ClientOptions));
-=======
-                s => new XSubnet(ClientContext, new PhSubnet(s, Location.Default)));
->>>>>>> 4a698154
+                s => new XSubnet(ClientContext, new PhSubnet(s, Location.Default), this.ClientOptions));
         }
 
         public async override Task<ArmOperation<XSubnet>> StartCreateAsync(string name, PhSubnet resourceDetails, CancellationToken cancellationToken = default)
         {
             return new PhArmOperation<XSubnet, Subnet>(
                 await Operations.StartCreateOrUpdateAsync(Id.ResourceGroup, Id.Name, name, resourceDetails.Model, cancellationToken).ConfigureAwait(false),
-<<<<<<< HEAD
-                s => new SubnetOperations(ClientContext, new PhSubnet(s, Location.Default), this.ClientOptions));
-=======
-                s => new XSubnet(ClientContext, new PhSubnet(s, Location.Default)));
->>>>>>> 4a698154
+                s => new XSubnet(ClientContext, new PhSubnet(s, Location.Default), this.ClientOptions));
         }
 
         public ArmBuilder<XSubnet, PhSubnet> Construct(string name, string cidr, Location location = null, PhNetworkSecurityGroup group = null)
@@ -99,11 +83,7 @@
         private Func<Subnet, XSubnet> convertor()
         {
             //TODO: Subnet will be a proxy resource and not a tracked resource ADO #4481
-<<<<<<< HEAD
-            return s => new SubnetOperations(ClientContext, new PhSubnet(s, Location.Default), this.ClientOptions);
-=======
-            return s => new XSubnet(ClientContext, new PhSubnet(s, Location.Default));
->>>>>>> 4a698154
+            return s => new XSubnet(ClientContext, new PhSubnet(s, Location.Default), this.ClientOptions);
         }
 
     }
