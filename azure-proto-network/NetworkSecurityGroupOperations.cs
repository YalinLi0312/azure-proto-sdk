--- conflicted
+++ resolved
@@ -13,11 +13,7 @@
     /// An operations + Model class for NSGs
     /// TODO: How does the operation signature change for resources that support Etags?
     /// </summary>
-<<<<<<< HEAD
-    public class NetworkSecurityGroupOperations : ResourceOperationsBase<XNetworkSecurityGroup, PhNetworkSecurityGroup>
-=======
-    public class NetworkSecurityGroupOperations : ResourceOperationsBase<NetworkSecurityGroupOperations, PhNetworkSecurityGroup>, ITaggable<NetworkSecurityGroupOperations, PhNetworkSecurityGroup>, IDeletableResource<NetworkSecurityGroupOperations, PhNetworkSecurityGroup>
->>>>>>> 2220267e
+    public class NetworkSecurityGroupOperations : ResourceOperationsBase<XNetworkSecurityGroup, PhNetworkSecurityGroup>, ITaggable<XNetworkSecurityGroup, PhNetworkSecurityGroup>, IDeletableResource<XNetworkSecurityGroup, PhNetworkSecurityGroup>
     {
         class RuleIdEqualityComparer : IEqualityComparer<SecurityRule>
         {
@@ -83,11 +79,7 @@
                 n => { Resource = new PhNetworkSecurityGroup(n); return new XNetworkSecurityGroup(ClientContext, Resource as PhNetworkSecurityGroup); });
         }
 
-<<<<<<< HEAD
-        public override ArmOperation<XNetworkSecurityGroup> AddTag(string key, string value)
-=======
-        public ArmOperation<NetworkSecurityGroupOperations> AddTag(string key, string value)
->>>>>>> 2220267e
+        public ArmOperation<XNetworkSecurityGroup> AddTag(string key, string value)
         {
             var patchable = new TagsObject();
             patchable.Tags[key] = value;
@@ -95,11 +87,7 @@
                 n => { Resource = new PhNetworkSecurityGroup(n); return new XNetworkSecurityGroup(ClientContext, Resource as PhNetworkSecurityGroup); });
         }
 
-<<<<<<< HEAD
-        public async override Task<ArmOperation<XNetworkSecurityGroup>> AddTagAsync(string key, string value, CancellationToken cancellationToken = default)
-=======
-        public async Task<ArmOperation<NetworkSecurityGroupOperations>> AddTagAsync(string key, string value, CancellationToken cancellationToken = default)
->>>>>>> 2220267e
+        public async Task<ArmOperation<XNetworkSecurityGroup>> AddTagAsync(string key, string value, CancellationToken cancellationToken = default)
         {
             var patchable = new TagsObject();
             patchable.Tags[key] = value;
