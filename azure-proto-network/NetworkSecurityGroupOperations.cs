--- conflicted
+++ resolved
@@ -70,61 +70,36 @@
                 }
             }
 
-<<<<<<< HEAD
             return new PhArmOperation<NetworkSecurityGroup, Azure.ResourceManager.Network.Models.NetworkSecurityGroup>(Operations.StartCreateOrUpdate(base.Id.ResourceGroup, base.Id.Name, model.Model), 
-                n => { base.Resource = new NetworkSecurityGroupData(n); return new NetworkSecurityGroup(base.ClientContext, base.Resource as NetworkSecurityGroupData); });
-=======
-            return new PhArmOperation<XNetworkSecurityGroup, NetworkSecurityGroup>(Operations.StartCreateOrUpdate(Id.ResourceGroup, Id.Name, model.Model),
-                n => { Resource = new PhNetworkSecurityGroup(n); return new XNetworkSecurityGroup(ClientContext, Resource as PhNetworkSecurityGroup, ClientOptions); });
->>>>>>> 4786e3e1
+                n => { base.Resource = new NetworkSecurityGroupData(n); return new NetworkSecurityGroup(base.ClientContext, base.Resource as NetworkSecurityGroupData, ClientOptions); });
         }
 
         public override ArmResponse<NetworkSecurityGroup> Get()
         {
-<<<<<<< HEAD
             return new PhArmResponse<NetworkSecurityGroup, Azure.ResourceManager.Network.Models.NetworkSecurityGroup>(Operations.Get(base.Id.ResourceGroup, base.Id.Name),
-                n => { base.Resource = new NetworkSecurityGroupData(n); return new NetworkSecurityGroup(base.ClientContext, base.Resource as NetworkSecurityGroupData); });
-=======
-            return new PhArmResponse<XNetworkSecurityGroup, NetworkSecurityGroup>(Operations.Get(Id.ResourceGroup, Id.Name),
-                n => { Resource = new PhNetworkSecurityGroup(n); return new XNetworkSecurityGroup(ClientContext, Resource as PhNetworkSecurityGroup, ClientOptions); });
->>>>>>> 4786e3e1
+                n => { base.Resource = new NetworkSecurityGroupData(n); return new NetworkSecurityGroup(base.ClientContext, base.Resource as NetworkSecurityGroupData, ClientOptions); });
         }
 
         public async override Task<ArmResponse<NetworkSecurityGroup>> GetAsync(CancellationToken cancellationToken = default)
         {
-<<<<<<< HEAD
             return new PhArmResponse<NetworkSecurityGroup, Azure.ResourceManager.Network.Models.NetworkSecurityGroup>(await Operations.GetAsync(base.Id.ResourceGroup, base.Id.Name, null, cancellationToken),
-                n => { base.Resource = new NetworkSecurityGroupData(n); return new NetworkSecurityGroup(base.ClientContext, base.Resource as NetworkSecurityGroupData); });
-=======
-            return new PhArmResponse<XNetworkSecurityGroup, NetworkSecurityGroup>(await Operations.GetAsync(Id.ResourceGroup, Id.Name, null, cancellationToken),
-                n => { Resource = new PhNetworkSecurityGroup(n); return new XNetworkSecurityGroup(ClientContext, Resource as PhNetworkSecurityGroup, ClientOptions); });
->>>>>>> 4786e3e1
+                n => { base.Resource = new NetworkSecurityGroupData(n); return new NetworkSecurityGroup(base.ClientContext, base.Resource as NetworkSecurityGroupData, ClientOptions); });
         }
 
         public ArmOperation<NetworkSecurityGroup> AddTag(string key, string value)
         {
             var patchable = new TagsObject();
             patchable.Tags[key] = value;
-<<<<<<< HEAD
             return new PhArmOperation<NetworkSecurityGroup, Azure.ResourceManager.Network.Models.NetworkSecurityGroup>(Operations.UpdateTags(base.Id.ResourceGroup, base.Id.Name, patchable),
-                n => { base.Resource = new NetworkSecurityGroupData(n); return new NetworkSecurityGroup(base.ClientContext, base.Resource as NetworkSecurityGroupData); });
-=======
-            return new PhArmOperation<XNetworkSecurityGroup, NetworkSecurityGroup>(Operations.UpdateTags(Id.ResourceGroup, Id.Name, patchable),
-                n => { Resource = new PhNetworkSecurityGroup(n); return new XNetworkSecurityGroup(ClientContext, Resource as PhNetworkSecurityGroup, ClientOptions); });
->>>>>>> 4786e3e1
+                n => { base.Resource = new NetworkSecurityGroupData(n); return new NetworkSecurityGroup(base.ClientContext, base.Resource as NetworkSecurityGroupData, ClientOptions); });
         }
 
         public async Task<ArmOperation<NetworkSecurityGroup>> AddTagAsync(string key, string value, CancellationToken cancellationToken = default)
         {
             var patchable = new TagsObject();
             patchable.Tags[key] = value;
-<<<<<<< HEAD
             return new PhArmOperation<NetworkSecurityGroup, Azure.ResourceManager.Network.Models.NetworkSecurityGroup>(await Operations.UpdateTagsAsync(base.Id.ResourceGroup, base.Id.Name, patchable, cancellationToken),
-                n => { base.Resource = new NetworkSecurityGroupData(n); return new NetworkSecurityGroup(base.ClientContext, base.Resource as NetworkSecurityGroupData); });
-=======
-            return new PhArmOperation<XNetworkSecurityGroup, NetworkSecurityGroup>(await Operations.UpdateTagsAsync(Id.ResourceGroup, Id.Name, patchable, cancellationToken),
-                n => { Resource = new PhNetworkSecurityGroup(n); return new XNetworkSecurityGroup(ClientContext, Resource as PhNetworkSecurityGroup, ClientOptions); });
->>>>>>> 4786e3e1
+                n => { base.Resource = new NetworkSecurityGroupData(n); return new NetworkSecurityGroup(base.ClientContext, base.Resource as NetworkSecurityGroupData, ClientOptions); });
         }
 
         public ArmOperation<Response> Delete()
