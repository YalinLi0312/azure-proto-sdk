--- conflicted
+++ resolved
@@ -12,18 +12,13 @@
     /// </summary>
     public class NetworkSecurityGroup : NetworkSecurityGroupOperations
     {
-<<<<<<< HEAD
-        internal NetworkSecurityGroup(ResourceOperationsBase operations, NetworkSecurityGroupData resource)
-            : base(operations, resource.Id)
-=======
         /// <summary>
         /// Initializes a new instance of the <see cref="NetworkSecurityGroup"/> class.
         /// </summary>
         /// <param name="options"> The client parameters to use in these operations. </param>
         /// <param name="resource"> The resource that is the target of operations. </param>
-        public NetworkSecurityGroup(AzureResourceManagerClientOptions options, NetworkSecurityGroupData resource)
-            : base(options, resource.Id)
->>>>>>> baa4a68d
+        internal NetworkSecurityGroup(ResourceOperationsBase operations, NetworkSecurityGroupData resource)
+            : base(operations, resource.Id)
         {
             Data = resource;
         }
