﻿using Azure;
using Azure.ResourceManager.Network;
using Azure.ResourceManager.Network.Models;
using azure_proto_core;
using azure_proto_core.Resources;
using System.Linq;
using System.Threading;
using System.Threading.Tasks;
using System;
using azure_proto_core.Adapters;

namespace azure_proto_network
{
    public class NetworkSecurityGroupContainer : ResourceContainerOperations<XNetworkSecurityGroup, PhNetworkSecurityGroup>
    {
        public NetworkSecurityGroupContainer(ArmClientContext context, PhResourceGroup resourceGroup, ArmClientOptions clientOptions) : base(context, resourceGroup, clientOptions) { }

        internal NetworkSecurityGroupContainer(ArmClientContext context, ResourceIdentifier id) : base(context, id) { }

        public override ResourceType ResourceType => "Microsoft.Network/networkSecurityGroups";

        public override ArmResponse<XNetworkSecurityGroup> Create(string name, PhNetworkSecurityGroup resourceDetails, CancellationToken cancellationToken = default)
        {
            var operation = Operations.StartCreateOrUpdate(Id.ResourceGroup, name, resourceDetails.Model, cancellationToken);
            return new PhArmResponse<XNetworkSecurityGroup, NetworkSecurityGroup>(
                operation.WaitForCompletionAsync(cancellationToken).ConfigureAwait(false).GetAwaiter().GetResult(),
<<<<<<< HEAD
                n => new NetworkSecurityGroupOperations(ClientContext, new PhNetworkSecurityGroup(n), this.ClientOptions));
=======
                n => new XNetworkSecurityGroup(ClientContext, new PhNetworkSecurityGroup(n)));
>>>>>>> 4a698154
        }

        public async override Task<ArmResponse<XNetworkSecurityGroup>> CreateAsync(string name, PhNetworkSecurityGroup resourceDetails, CancellationToken cancellationToken = default)
        {
            var operation = await Operations.StartCreateOrUpdateAsync(Id.ResourceGroup, name, resourceDetails.Model, cancellationToken).ConfigureAwait(false);
            return new PhArmResponse<XNetworkSecurityGroup, NetworkSecurityGroup>(
                await operation.WaitForCompletionAsync(cancellationToken).ConfigureAwait(false),
<<<<<<< HEAD
                n => new NetworkSecurityGroupOperations(ClientContext, new PhNetworkSecurityGroup(n), this.ClientOptions));
=======
                n => new XNetworkSecurityGroup(ClientContext, new PhNetworkSecurityGroup(n)));
>>>>>>> 4a698154
        }

        public override ArmOperation<XNetworkSecurityGroup> StartCreate(string name, PhNetworkSecurityGroup resourceDetails, CancellationToken cancellationToken = default)
        {
            return new PhArmOperation<XNetworkSecurityGroup, NetworkSecurityGroup>(
                Operations.StartCreateOrUpdate(Id.ResourceGroup, name, resourceDetails.Model, cancellationToken),
<<<<<<< HEAD
                n => new NetworkSecurityGroupOperations(ClientContext, new PhNetworkSecurityGroup(n), this.ClientOptions));
=======
                n => new XNetworkSecurityGroup(ClientContext, new PhNetworkSecurityGroup(n)));
>>>>>>> 4a698154
        }

        public async override Task<ArmOperation<XNetworkSecurityGroup>> StartCreateAsync(string name, PhNetworkSecurityGroup resourceDetails, CancellationToken cancellationToken = default)
        {
            return new PhArmOperation<XNetworkSecurityGroup, NetworkSecurityGroup>(
                await Operations.StartCreateOrUpdateAsync(Id.ResourceGroup, name, resourceDetails.Model, cancellationToken).ConfigureAwait(false),
<<<<<<< HEAD
                n => new NetworkSecurityGroupOperations(ClientContext, new PhNetworkSecurityGroup(n), this.ClientOptions));
=======
                n => new XNetworkSecurityGroup(ClientContext, new PhNetworkSecurityGroup(n)));
>>>>>>> 4a698154
        }

        public ArmBuilder<XNetworkSecurityGroup, PhNetworkSecurityGroup> Construct(string nsgName, Location location = null, params int[] openPorts)
        {
            var nsg = new NetworkSecurityGroup { Location = location ?? DefaultLocation };
            var index = 0;
            nsg.SecurityRules = openPorts.Select(openPort => new SecurityRule
            {
                Name = $"Port{openPort}",
                Priority = 1000 + (++index),
                Protocol = SecurityRuleProtocol.Tcp,
                Access = SecurityRuleAccess.Allow,
                Direction = SecurityRuleDirection.Inbound,
                SourcePortRange = "*",
                SourceAddressPrefix = "*",
                DestinationPortRange = $"{openPort}",
                DestinationAddressPrefix = "*",
                Description = $"Port_{openPort}"
            }).ToList();

            return new ArmBuilder<XNetworkSecurityGroup, PhNetworkSecurityGroup>(this, new PhNetworkSecurityGroup(nsg));
        }

        public ArmBuilder<XNetworkSecurityGroup, PhNetworkSecurityGroup> Construct(string nsgName, params int[] openPorts)
        {
            var nsg = new NetworkSecurityGroup { Location = DefaultLocation };
            var index = 0;
            nsg.SecurityRules = openPorts.Select(openPort => new SecurityRule
            {
                Name = $"Port{openPort}",
                Priority = 1000 + (++index),
                Protocol = SecurityRuleProtocol.Tcp,
                Access = SecurityRuleAccess.Allow,
                Direction = SecurityRuleDirection.Inbound,
                SourcePortRange = "*",
                SourceAddressPrefix = "*",
                DestinationPortRange = $"{openPort}",
                DestinationAddressPrefix = "*",
                Description = $"Port_{openPort}"
            }).ToList();

            return new ArmBuilder<XNetworkSecurityGroup, PhNetworkSecurityGroup>(this, new PhNetworkSecurityGroup(nsg));
        }
        public Pageable<XNetworkSecurityGroup> List(CancellationToken cancellationToken = default)
        {
            return new PhWrappingPageable<NetworkSecurityGroup, XNetworkSecurityGroup>(
                Operations.List(Id.Name, cancellationToken),
                this.convertor());
        }
        public AsyncPageable<XNetworkSecurityGroup> ListAsync(CancellationToken cancellationToken = default)
        {
            return new PhWrappingAsyncPageable<NetworkSecurityGroup, XNetworkSecurityGroup>(
                Operations.ListAsync(Id.Name, cancellationToken),
                this.convertor());
        }

        public Pageable<ArmResourceOperations> ListByName(ArmSubstringFilter filter, int? top = null, CancellationToken cancellationToken = default)
        {
            ArmFilterCollection filters = new ArmFilterCollection(PhNetworkSecurityGroup.ResourceType);
            filters.SubstringFilter = filter;
            return ResourceListOperations.ListAtContext<ArmResourceOperations, ArmResource>(ClientContext, Id, filters, top, cancellationToken);
        }

        public AsyncPageable<ArmResourceOperations> ListByNameAsync(ArmSubstringFilter filter, int? top = null, CancellationToken cancellationToken = default)
        {
            ArmFilterCollection filters = new ArmFilterCollection(PhNetworkSecurityGroup.ResourceType);
            filters.SubstringFilter = filter;
            return ResourceListOperations.ListAtContextAsync<ArmResourceOperations, ArmResource>(ClientContext, Id, filters, top, cancellationToken);
        }
        private Func<NetworkSecurityGroup, XNetworkSecurityGroup> convertor()
        {
<<<<<<< HEAD
            return s => new NetworkSecurityGroupOperations(ClientContext, new PhNetworkSecurityGroup(s), this.ClientOptions);
=======
            return s => new XNetworkSecurityGroup(ClientContext, new PhNetworkSecurityGroup(s));
>>>>>>> 4a698154
        }


        internal NetworkSecurityGroupsOperations Operations => GetClient<NetworkManagementClient>((uri, cred) => new NetworkManagementClient(Id.Subscription, uri, cred,
                    ArmClientOptions.convert<NetworkManagementClientOptions>(this.ClientOptions))).NetworkSecurityGroups;
    }
}<|MERGE_RESOLUTION|>--- conflicted
+++ resolved
@@ -24,11 +24,7 @@
             var operation = Operations.StartCreateOrUpdate(Id.ResourceGroup, name, resourceDetails.Model, cancellationToken);
             return new PhArmResponse<XNetworkSecurityGroup, NetworkSecurityGroup>(
                 operation.WaitForCompletionAsync(cancellationToken).ConfigureAwait(false).GetAwaiter().GetResult(),
-<<<<<<< HEAD
-                n => new NetworkSecurityGroupOperations(ClientContext, new PhNetworkSecurityGroup(n), this.ClientOptions));
-=======
-                n => new XNetworkSecurityGroup(ClientContext, new PhNetworkSecurityGroup(n)));
->>>>>>> 4a698154
+                n => new XNetworkSecurityGroup(ClientContext, new PhNetworkSecurityGroup(n), this.ClientOptions));
         }
 
         public async override Task<ArmResponse<XNetworkSecurityGroup>> CreateAsync(string name, PhNetworkSecurityGroup resourceDetails, CancellationToken cancellationToken = default)
@@ -36,33 +32,21 @@
             var operation = await Operations.StartCreateOrUpdateAsync(Id.ResourceGroup, name, resourceDetails.Model, cancellationToken).ConfigureAwait(false);
             return new PhArmResponse<XNetworkSecurityGroup, NetworkSecurityGroup>(
                 await operation.WaitForCompletionAsync(cancellationToken).ConfigureAwait(false),
-<<<<<<< HEAD
-                n => new NetworkSecurityGroupOperations(ClientContext, new PhNetworkSecurityGroup(n), this.ClientOptions));
-=======
-                n => new XNetworkSecurityGroup(ClientContext, new PhNetworkSecurityGroup(n)));
->>>>>>> 4a698154
+                n => new XNetworkSecurityGroup(ClientContext, new PhNetworkSecurityGroup(n), this.ClientOptions));
         }
 
         public override ArmOperation<XNetworkSecurityGroup> StartCreate(string name, PhNetworkSecurityGroup resourceDetails, CancellationToken cancellationToken = default)
         {
             return new PhArmOperation<XNetworkSecurityGroup, NetworkSecurityGroup>(
                 Operations.StartCreateOrUpdate(Id.ResourceGroup, name, resourceDetails.Model, cancellationToken),
-<<<<<<< HEAD
-                n => new NetworkSecurityGroupOperations(ClientContext, new PhNetworkSecurityGroup(n), this.ClientOptions));
-=======
-                n => new XNetworkSecurityGroup(ClientContext, new PhNetworkSecurityGroup(n)));
->>>>>>> 4a698154
+                n => new XNetworkSecurityGroup(ClientContext, new PhNetworkSecurityGroup(n), this.ClientOptions));
         }
 
         public async override Task<ArmOperation<XNetworkSecurityGroup>> StartCreateAsync(string name, PhNetworkSecurityGroup resourceDetails, CancellationToken cancellationToken = default)
         {
             return new PhArmOperation<XNetworkSecurityGroup, NetworkSecurityGroup>(
                 await Operations.StartCreateOrUpdateAsync(Id.ResourceGroup, name, resourceDetails.Model, cancellationToken).ConfigureAwait(false),
-<<<<<<< HEAD
-                n => new NetworkSecurityGroupOperations(ClientContext, new PhNetworkSecurityGroup(n), this.ClientOptions));
-=======
-                n => new XNetworkSecurityGroup(ClientContext, new PhNetworkSecurityGroup(n)));
->>>>>>> 4a698154
+                n => new XNetworkSecurityGroup(ClientContext, new PhNetworkSecurityGroup(n), this.ClientOptions));
         }
 
         public ArmBuilder<XNetworkSecurityGroup, PhNetworkSecurityGroup> Construct(string nsgName, Location location = null, params int[] openPorts)
@@ -134,11 +118,7 @@
         }
         private Func<NetworkSecurityGroup, XNetworkSecurityGroup> convertor()
         {
-<<<<<<< HEAD
-            return s => new NetworkSecurityGroupOperations(ClientContext, new PhNetworkSecurityGroup(s), this.ClientOptions);
-=======
-            return s => new XNetworkSecurityGroup(ClientContext, new PhNetworkSecurityGroup(s));
->>>>>>> 4a698154
+            return s => new XNetworkSecurityGroup(ClientContext, new PhNetworkSecurityGroup(s), this.ClientOptions);
         }
 
 
