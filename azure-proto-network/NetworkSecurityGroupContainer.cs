--- conflicted
+++ resolved
@@ -27,46 +27,23 @@
         {
         }
 
-<<<<<<< HEAD
+        /// <summary>
+        /// Initializes a new instance of the <see cref="NetworkSecurityGroupContainer"/> class.
+        /// </summary>
+        /// <param name="options"> The client parameters to use in these operations. </param>
+        /// <param name="resourceGroup"> The ResourceGroup that is the parent of the NetworkSecurityGroups. </param>
         internal NetworkSecurityGroupContainer(ResourceGroupOperations resourceGroup)
             : base(resourceGroup)
-=======
-        /// <summary>
-        /// Initializes a new instance of the <see cref="NetworkSecurityGroupContainer"/> class.
-        /// </summary>
-        /// <param name="options"> The client parameters to use in these operations. </param>
-        /// <param name="resourceGroup"> The ResourceGroup that is the parent of the NetworkSecurityGroups. </param>
-        internal NetworkSecurityGroupContainer(AzureResourceManagerClientOptions options, ResourceGroupData resourceGroup)
-            : base(options, resourceGroup)
-        {
-        }
-
-        /// <summary>
-        /// Initializes a new instance of the <see cref="NetworkSecurityGroupContainer"/> class.
-        /// </summary>
-        /// <param name="options"> The client parameters to use in these operations. </param>
-        /// <param name="parentId"> The identifier of the ResourceGroup that is the parent of the NetworkSecurityGroups. </param>
-        internal NetworkSecurityGroupContainer(AzureResourceManagerClientOptions options, ResourceIdentifier parentId)
-            : base(options, parentId)
->>>>>>> baa4a68d
-        {
-        }
-
-        /// <summary>
-        /// Gets the valid resource type for this resource.
-        /// </summary>
+        {
+        }
+
         protected override ResourceType ValidResourceType => ResourceGroupOperations.ResourceType;
 
-<<<<<<< HEAD
-        internal NetworkSecurityGroupsOperations Operations => new NetworkManagementClient(
+        private NetworkSecurityGroupsOperations Operations => new NetworkManagementClient(
             Id.Subscription,
             BaseUri,
             Credential,
             ClientOptions.Convert<NetworkManagementClientOptions>()).NetworkSecurityGroups;
-=======
-        private NetworkSecurityGroupsOperations Operations => GetClient((uri, cred) => new NetworkManagementClient(Id.Subscription, uri, cred,
-                    ClientOptions.Convert<NetworkManagementClientOptions>())).NetworkSecurityGroups;
->>>>>>> baa4a68d
 
         /// <inheritdoc />
         public override ArmResponse<NetworkSecurityGroup> Create(string name, NetworkSecurityGroupData resourceDetails)
@@ -176,7 +153,7 @@
         {
             return new PhWrappingPageable<Azure.ResourceManager.Network.Models.NetworkSecurityGroup, NetworkSecurityGroup>(
                 Operations.List(Id.Name, cancellationToken),
-                r=> new NetworkSecurityGroup(ClientOptions, new NetworkSecurityGroupData(r)));
+                r => new NetworkSecurityGroup(ClientOptions, new NetworkSecurityGroupData(r)));
         }
 
         /// <summary>
@@ -246,13 +223,5 @@
             var results = ListByNameAsync(filter, top, cancellationToken);
             return new PhWrappingAsyncPageable<ArmResource, NetworkSecurityGroup>(results, s => new NetworkSecurityGroupOperations(s).Get().Value);
         }
-<<<<<<< HEAD
-
-        private Func<Azure.ResourceManager.Network.Models.NetworkSecurityGroup, NetworkSecurityGroup> convertor()
-        {
-            return s => new NetworkSecurityGroup(Parent, new NetworkSecurityGroupData(s));
-        }
-=======
->>>>>>> baa4a68d
     }
 }