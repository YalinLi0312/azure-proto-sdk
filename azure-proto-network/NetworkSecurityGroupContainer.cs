﻿using Azure;
using Azure.ResourceManager.Network;
using Azure.ResourceManager.Network.Models;
using azure_proto_core;
using azure_proto_core.Resources;
using System.Linq;
using System.Threading;
using System.Threading.Tasks;
using System;
using azure_proto_core.Adapters;

namespace azure_proto_network
{
    public class NetworkSecurityGroupContainer : ResourceContainerOperations<NetworkSecurityGroup, NetworkSecurityGroupData>
    {
<<<<<<< HEAD
        public NetworkSecurityGroupContainer(ArmClientContext context, ResourceGroupData resourceGroup) : base(context, resourceGroup) { }
=======
        public NetworkSecurityGroupContainer(ArmResourceOperations genericOperations) : base(genericOperations.ClientContext, genericOperations.Id, genericOperations.ClientOptions) { }
        internal NetworkSecurityGroupContainer(ArmClientContext context, PhResourceGroup resourceGroup, ArmClientOptions clientOptions) : base(context, resourceGroup, clientOptions) { }
>>>>>>> 4786e3e1

        internal NetworkSecurityGroupContainer(ArmClientContext context, ResourceIdentifier id, ArmClientOptions clientOptions) : base(context, id, clientOptions) { }

        public override ResourceType ResourceType => "Microsoft.Network/networkSecurityGroups";

<<<<<<< HEAD
        public override ArmResponse<NetworkSecurityGroup> Create(string name, NetworkSecurityGroupData resourceDetails, CancellationToken cancellationToken = default)
=======
        internal NetworkSecurityGroupsOperations Operations => GetClient<NetworkManagementClient>((uri, cred) => new NetworkManagementClient(Id.Subscription, uri, cred,
                    ArmClientOptions.Convert<NetworkManagementClientOptions>(ClientOptions))).NetworkSecurityGroups;

        public override ArmResponse<XNetworkSecurityGroup> Create(string name, PhNetworkSecurityGroup resourceDetails, CancellationToken cancellationToken = default)
>>>>>>> 4786e3e1
        {
            var operation = Operations.StartCreateOrUpdate(Id.ResourceGroup, name, resourceDetails.Model, cancellationToken);
            return new PhArmResponse<NetworkSecurityGroup, Azure.ResourceManager.Network.Models.NetworkSecurityGroup>(
                operation.WaitForCompletionAsync(cancellationToken).ConfigureAwait(false).GetAwaiter().GetResult(),
<<<<<<< HEAD
                n => new NetworkSecurityGroup(base.ClientContext, new NetworkSecurityGroupData(n)));
=======
                n => new XNetworkSecurityGroup(ClientContext, new PhNetworkSecurityGroup(n), ClientOptions));
>>>>>>> 4786e3e1
        }

        public async override Task<ArmResponse<NetworkSecurityGroup>> CreateAsync(string name, NetworkSecurityGroupData resourceDetails, CancellationToken cancellationToken = default)
        {
            var operation = await Operations.StartCreateOrUpdateAsync(Id.ResourceGroup, name, resourceDetails.Model, cancellationToken).ConfigureAwait(false);
            return new PhArmResponse<NetworkSecurityGroup, Azure.ResourceManager.Network.Models.NetworkSecurityGroup>(
                await operation.WaitForCompletionAsync(cancellationToken).ConfigureAwait(false),
<<<<<<< HEAD
                n => new NetworkSecurityGroup(base.ClientContext, new NetworkSecurityGroupData(n)));
=======
                n => new XNetworkSecurityGroup(ClientContext, new PhNetworkSecurityGroup(n), ClientOptions));
>>>>>>> 4786e3e1
        }

        public override ArmOperation<NetworkSecurityGroup> StartCreate(string name, NetworkSecurityGroupData resourceDetails, CancellationToken cancellationToken = default)
        {
<<<<<<< HEAD
            return new PhArmOperation<NetworkSecurityGroup, Azure.ResourceManager.Network.Models.NetworkSecurityGroup>(
                Operations.StartCreateOrUpdate(base.Id.ResourceGroup, name, resourceDetails.Model, cancellationToken),
                n => new NetworkSecurityGroup(base.ClientContext, new NetworkSecurityGroupData(n)));
=======
            return new PhArmOperation<XNetworkSecurityGroup, NetworkSecurityGroup>(
                Operations.StartCreateOrUpdate(Id.ResourceGroup, name, resourceDetails.Model, cancellationToken),
                n => new XNetworkSecurityGroup(ClientContext, new PhNetworkSecurityGroup(n), ClientOptions));
>>>>>>> 4786e3e1
        }

        public async override Task<ArmOperation<NetworkSecurityGroup>> StartCreateAsync(string name, NetworkSecurityGroupData resourceDetails, CancellationToken cancellationToken = default)
        {
<<<<<<< HEAD
            return new PhArmOperation<NetworkSecurityGroup, Azure.ResourceManager.Network.Models.NetworkSecurityGroup>(
                await Operations.StartCreateOrUpdateAsync(base.Id.ResourceGroup, name, resourceDetails.Model, cancellationToken).ConfigureAwait(false),
                n => new NetworkSecurityGroup(base.ClientContext, new NetworkSecurityGroupData(n)));
=======
            return new PhArmOperation<XNetworkSecurityGroup, NetworkSecurityGroup>(
                await Operations.StartCreateOrUpdateAsync(Id.ResourceGroup, name, resourceDetails.Model, cancellationToken).ConfigureAwait(false),
                n => new XNetworkSecurityGroup(ClientContext, new PhNetworkSecurityGroup(n), ClientOptions));
>>>>>>> 4786e3e1
        }

        public ArmBuilder<NetworkSecurityGroup, NetworkSecurityGroupData> Construct(string nsgName, Location location = null, params int[] openPorts)
        {
            var nsg = new Azure.ResourceManager.Network.Models.NetworkSecurityGroup { Location = location ?? base.DefaultLocation };
            var index = 0;
            nsg.SecurityRules = openPorts.Select(openPort => new SecurityRule
            {
                Name = $"Port{openPort}",
                Priority = 1000 + (++index),
                Protocol = SecurityRuleProtocol.Tcp,
                Access = SecurityRuleAccess.Allow,
                Direction = SecurityRuleDirection.Inbound,
                SourcePortRange = "*",
                SourceAddressPrefix = "*",
                DestinationPortRange = $"{openPort}",
                DestinationAddressPrefix = "*",
                Description = $"Port_{openPort}"
            }).ToList();

            return new ArmBuilder<NetworkSecurityGroup, NetworkSecurityGroupData>(this, new NetworkSecurityGroupData(nsg));
        }

        public ArmBuilder<NetworkSecurityGroup, NetworkSecurityGroupData> Construct(string nsgName, params int[] openPorts)
        {
            var nsg = new Azure.ResourceManager.Network.Models.NetworkSecurityGroup { Location = base.DefaultLocation };
            var index = 0;
            nsg.SecurityRules = openPorts.Select(openPort => new SecurityRule
            {
                Name = $"Port{openPort}",
                Priority = 1000 + (++index),
                Protocol = SecurityRuleProtocol.Tcp,
                Access = SecurityRuleAccess.Allow,
                Direction = SecurityRuleDirection.Inbound,
                SourcePortRange = "*",
                SourceAddressPrefix = "*",
                DestinationPortRange = $"{openPort}",
                DestinationAddressPrefix = "*",
                Description = $"Port_{openPort}"
            }).ToList();

            return new ArmBuilder<NetworkSecurityGroup, NetworkSecurityGroupData>(this, new NetworkSecurityGroupData(nsg));
        }
        public Pageable<NetworkSecurityGroup> List(CancellationToken cancellationToken = default)
        {
            return new PhWrappingPageable<Azure.ResourceManager.Network.Models.NetworkSecurityGroup, NetworkSecurityGroup>(
                Operations.List(base.Id.Name, cancellationToken),
                this.convertor());
        }
        public AsyncPageable<NetworkSecurityGroup> ListAsync(CancellationToken cancellationToken = default)
        {
            return new PhWrappingAsyncPageable<Azure.ResourceManager.Network.Models.NetworkSecurityGroup, NetworkSecurityGroup>(
                Operations.ListAsync(base.Id.Name, cancellationToken),
                this.convertor());
        }

        public Pageable<ArmResourceOperations> ListByName(ArmSubstringFilter filter, int? top = null, CancellationToken cancellationToken = default)
        {
            ArmFilterCollection filters = new ArmFilterCollection(NetworkSecurityGroupData.ResourceType);
            filters.SubstringFilter = filter;
            return ResourceListOperations.ListAtContext<ArmResourceOperations, ArmResource>(ClientContext, ClientOptions, Id, filters, top, cancellationToken);
        }

        public AsyncPageable<ArmResourceOperations> ListByNameAsync(ArmSubstringFilter filter, int? top = null, CancellationToken cancellationToken = default)
        {
            ArmFilterCollection filters = new ArmFilterCollection(NetworkSecurityGroupData.ResourceType);
            filters.SubstringFilter = filter;
            return ResourceListOperations.ListAtContextAsync<ArmResourceOperations, ArmResource>(ClientContext, ClientOptions, Id, filters, top, cancellationToken);
        }
        private Func<Azure.ResourceManager.Network.Models.NetworkSecurityGroup, NetworkSecurityGroup> convertor()
        {
<<<<<<< HEAD
            return s => new NetworkSecurityGroup(ClientContext, new NetworkSecurityGroupData(s));
=======
            return s => new XNetworkSecurityGroup(ClientContext, new PhNetworkSecurityGroup(s), ClientOptions);
>>>>>>> 4786e3e1
        }
    }
}<|MERGE_RESOLUTION|>--- conflicted
+++ resolved
@@ -13,34 +13,23 @@
 {
     public class NetworkSecurityGroupContainer : ResourceContainerOperations<NetworkSecurityGroup, NetworkSecurityGroupData>
     {
-<<<<<<< HEAD
-        public NetworkSecurityGroupContainer(ArmClientContext context, ResourceGroupData resourceGroup) : base(context, resourceGroup) { }
-=======
         public NetworkSecurityGroupContainer(ArmResourceOperations genericOperations) : base(genericOperations.ClientContext, genericOperations.Id, genericOperations.ClientOptions) { }
-        internal NetworkSecurityGroupContainer(ArmClientContext context, PhResourceGroup resourceGroup, ArmClientOptions clientOptions) : base(context, resourceGroup, clientOptions) { }
->>>>>>> 4786e3e1
+
+        internal NetworkSecurityGroupContainer(ArmClientContext context, ResourceGroupData resourceGroup, ArmClientOptions clientOptions) : base(context, resourceGroup, clientOptions) { }
 
         internal NetworkSecurityGroupContainer(ArmClientContext context, ResourceIdentifier id, ArmClientOptions clientOptions) : base(context, id, clientOptions) { }
 
         public override ResourceType ResourceType => "Microsoft.Network/networkSecurityGroups";
 
-<<<<<<< HEAD
-        public override ArmResponse<NetworkSecurityGroup> Create(string name, NetworkSecurityGroupData resourceDetails, CancellationToken cancellationToken = default)
-=======
         internal NetworkSecurityGroupsOperations Operations => GetClient<NetworkManagementClient>((uri, cred) => new NetworkManagementClient(Id.Subscription, uri, cred,
                     ArmClientOptions.Convert<NetworkManagementClientOptions>(ClientOptions))).NetworkSecurityGroups;
 
-        public override ArmResponse<XNetworkSecurityGroup> Create(string name, PhNetworkSecurityGroup resourceDetails, CancellationToken cancellationToken = default)
->>>>>>> 4786e3e1
+        public override ArmResponse<NetworkSecurityGroup> Create(string name, NetworkSecurityGroupData resourceDetails, CancellationToken cancellationToken = default)
         {
             var operation = Operations.StartCreateOrUpdate(Id.ResourceGroup, name, resourceDetails.Model, cancellationToken);
             return new PhArmResponse<NetworkSecurityGroup, Azure.ResourceManager.Network.Models.NetworkSecurityGroup>(
                 operation.WaitForCompletionAsync(cancellationToken).ConfigureAwait(false).GetAwaiter().GetResult(),
-<<<<<<< HEAD
-                n => new NetworkSecurityGroup(base.ClientContext, new NetworkSecurityGroupData(n)));
-=======
-                n => new XNetworkSecurityGroup(ClientContext, new PhNetworkSecurityGroup(n), ClientOptions));
->>>>>>> 4786e3e1
+                n => new NetworkSecurityGroup(ClientContext, new NetworkSecurityGroupData(n), ClientOptions));
         }
 
         public async override Task<ArmResponse<NetworkSecurityGroup>> CreateAsync(string name, NetworkSecurityGroupData resourceDetails, CancellationToken cancellationToken = default)
@@ -48,37 +37,21 @@
             var operation = await Operations.StartCreateOrUpdateAsync(Id.ResourceGroup, name, resourceDetails.Model, cancellationToken).ConfigureAwait(false);
             return new PhArmResponse<NetworkSecurityGroup, Azure.ResourceManager.Network.Models.NetworkSecurityGroup>(
                 await operation.WaitForCompletionAsync(cancellationToken).ConfigureAwait(false),
-<<<<<<< HEAD
-                n => new NetworkSecurityGroup(base.ClientContext, new NetworkSecurityGroupData(n)));
-=======
-                n => new XNetworkSecurityGroup(ClientContext, new PhNetworkSecurityGroup(n), ClientOptions));
->>>>>>> 4786e3e1
+                n => new NetworkSecurityGroup(ClientContext, new NetworkSecurityGroupData(n), ClientOptions));
         }
 
         public override ArmOperation<NetworkSecurityGroup> StartCreate(string name, NetworkSecurityGroupData resourceDetails, CancellationToken cancellationToken = default)
         {
-<<<<<<< HEAD
             return new PhArmOperation<NetworkSecurityGroup, Azure.ResourceManager.Network.Models.NetworkSecurityGroup>(
                 Operations.StartCreateOrUpdate(base.Id.ResourceGroup, name, resourceDetails.Model, cancellationToken),
-                n => new NetworkSecurityGroup(base.ClientContext, new NetworkSecurityGroupData(n)));
-=======
-            return new PhArmOperation<XNetworkSecurityGroup, NetworkSecurityGroup>(
-                Operations.StartCreateOrUpdate(Id.ResourceGroup, name, resourceDetails.Model, cancellationToken),
-                n => new XNetworkSecurityGroup(ClientContext, new PhNetworkSecurityGroup(n), ClientOptions));
->>>>>>> 4786e3e1
+                n => new NetworkSecurityGroup(base.ClientContext, new NetworkSecurityGroupData(n), ClientOptions));
         }
 
         public async override Task<ArmOperation<NetworkSecurityGroup>> StartCreateAsync(string name, NetworkSecurityGroupData resourceDetails, CancellationToken cancellationToken = default)
         {
-<<<<<<< HEAD
             return new PhArmOperation<NetworkSecurityGroup, Azure.ResourceManager.Network.Models.NetworkSecurityGroup>(
                 await Operations.StartCreateOrUpdateAsync(base.Id.ResourceGroup, name, resourceDetails.Model, cancellationToken).ConfigureAwait(false),
-                n => new NetworkSecurityGroup(base.ClientContext, new NetworkSecurityGroupData(n)));
-=======
-            return new PhArmOperation<XNetworkSecurityGroup, NetworkSecurityGroup>(
-                await Operations.StartCreateOrUpdateAsync(Id.ResourceGroup, name, resourceDetails.Model, cancellationToken).ConfigureAwait(false),
-                n => new XNetworkSecurityGroup(ClientContext, new PhNetworkSecurityGroup(n), ClientOptions));
->>>>>>> 4786e3e1
+                n => new NetworkSecurityGroup(base.ClientContext, new NetworkSecurityGroupData(n), ClientOptions));
         }
 
         public ArmBuilder<NetworkSecurityGroup, NetworkSecurityGroupData> Construct(string nsgName, Location location = null, params int[] openPorts)
@@ -150,11 +123,7 @@
         }
         private Func<Azure.ResourceManager.Network.Models.NetworkSecurityGroup, NetworkSecurityGroup> convertor()
         {
-<<<<<<< HEAD
-            return s => new NetworkSecurityGroup(ClientContext, new NetworkSecurityGroupData(s));
-=======
-            return s => new XNetworkSecurityGroup(ClientContext, new PhNetworkSecurityGroup(s), ClientOptions);
->>>>>>> 4786e3e1
+            return s => new NetworkSecurityGroup(ClientContext, new NetworkSecurityGroupData(s), ClientOptions);
         }
     }
 }