--- conflicted
+++ resolved
@@ -21,28 +21,15 @@
         {
         }
 
-        public VirtualNetworkContainer(OperationsBase parent, azure_proto_core.Resource context) : base(parent, context)
+        //TODO make the StartCreate and Create consistent
         {
         }
 
         public override ResourceType ResourceType => "Microsoft.Network/virtualNetworks";
 
-<<<<<<< HEAD
         public override ArmOperation<ResourceOperationsBase<PhVirtualNetwork>> Create(string name, PhVirtualNetwork resourceDetails)
         {
             return new PhArmOperation<ResourceOperationsBase<PhVirtualNetwork>, VirtualNetwork>(Operations.StartCreateOrUpdate(Context.ResourceGroup, name, resourceDetails), n => Vnet(new PhVirtualNetwork(n)));
-=======
-        //TODO make the StartCreate and Create consistent
-        public override ArmOperation<ResourceClientBase<PhVirtualNetwork>> Create(string name, PhVirtualNetwork resourceDetails)
-        {
-            var operation = Operations.StartCreateOrUpdate(Context.ResourceGroup, name, resourceDetails);
-            return new PhArmOperation<ResourceClientBase<PhVirtualNetwork>, VirtualNetwork>(operation.WaitForCompletionAsync().ConfigureAwait(false).GetAwaiter().GetResult(), n => Vnet(new PhVirtualNetwork(n)));
->>>>>>> 1d8c4774
-        }
-
-        public async override Task<ArmOperation<ResourceOperationsBase<PhVirtualNetwork>>> CreateAsync(string name, PhVirtualNetwork resourceDetails, CancellationToken cancellationToken = default)
-        {
-            return new PhArmOperation<ResourceOperationsBase<PhVirtualNetwork>, VirtualNetwork>(await Operations.StartCreateOrUpdateAsync(Context.ResourceGroup, name, resourceDetails, cancellationToken), n => Vnet(new PhVirtualNetwork(n)));
         }
 
         internal VirtualNetworkOperations Vnet(TrackedResource vnet)
