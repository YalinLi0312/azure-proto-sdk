--- conflicted
+++ resolved
@@ -19,50 +19,20 @@
         /// <summary>
         /// Initializes a new instance of the <see cref="VirtualNetworkContainer"/> class.
         /// </summary>
-        /// <param name="genericOperations"> Operations to create this operations class from. </param>
-        internal VirtualNetworkContainer(ArmResourceOperations genericOperations)
-            : base(genericOperations)
-        {
-        }
-
-<<<<<<< HEAD
+        /// <param name="resourceGroup"> The parent resource group. </param>
         internal VirtualNetworkContainer(ResourceGroupOperations resourceGroup)
             : base(resourceGroup)
-=======
-        /// <summary>
-        /// Initializes a new instance of the <see cref="VirtualNetworkContainer"/> class.
-        /// </summary>
-        /// <param name="options"> The client parameters to use in these operations. </param>
-        /// <param name="resourceGroup"> The data of Resource Group. </param>
-        internal VirtualNetworkContainer(AzureResourceManagerClientOptions options, ResourceGroupData resourceGroup)
-            : base(options, resourceGroup)
-        {
-        }
-
-        /// <summary>
-        /// Initializes a new instance of the <see cref="VirtualNetworkContainer"/> class.
-        /// </summary>
-        /// <param name="options"> The client parameters to use in these operations. </param>
-        /// <param name="parentId"> The resource Id of the parent resource. </param>
-        internal VirtualNetworkContainer(AzureResourceManagerClientOptions options, ResourceIdentifier parentId)
-            : base(options, parentId)
->>>>>>> 36a12662
         {
         }
 
         /// <inheritdoc/>
         protected override ResourceType ValidResourceType => ResourceGroupOperations.ResourceType;
 
-<<<<<<< HEAD
         private VirtualNetworksOperations Operations => new NetworkManagementClient(
             Id.Subscription,
             BaseUri,
             Credential,
             ClientOptions.Convert<NetworkManagementClientOptions>()).VirtualNetworks;
-=======
-        private VirtualNetworksOperations Operations => GetClient<NetworkManagementClient>((uri, cred) => new NetworkManagementClient(Id.Subscription, uri, cred,
-            ClientOptions.Convert<NetworkManagementClientOptions>())).VirtualNetworks;
->>>>>>> 36a12662
 
         /// <inheritdoc/>
         public override ArmResponse<VirtualNetwork> Create(string name, VirtualNetworkData resourceDetails)
