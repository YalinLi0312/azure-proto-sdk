﻿using Azure;
using Azure.ResourceManager.Network;
using Azure.ResourceManager.Network.Models;
using Azure.ResourceManager.Core;
using Azure.ResourceManager.Core.Adapters;
using Azure.ResourceManager.Core.Resources;
using System.Collections.Generic;
using System.Threading;
using System.Threading.Tasks;
using System;

namespace azure_proto_network
{
    /// <summary>
    /// A class representing collection of virtual nerwork and their operations over a resource group.
    /// </summary>
    public class VirtualNetworkContainer : ResourceContainerBase<VirtualNetwork, VirtualNetworkData>
    {
        /// <summary>
        /// Initializes a new instance of the <see cref="VirtualNetworkContainer"/> class.
        /// </summary>
        /// <param name="resourceGroup"> The parent resource group. </param>
        internal VirtualNetworkContainer(ResourceGroupOperations resourceGroup)
            : base(resourceGroup)
        {
        }

        /// <inheritdoc/>
        protected override ResourceType ValidResourceType => ResourceGroupOperations.ResourceType;

        private VirtualNetworksOperations Operations => new NetworkManagementClient(
            Id.Subscription,
            BaseUri,
            Credential,
            ClientOptions.Convert<NetworkManagementClientOptions>()).VirtualNetworks;

        /// <inheritdoc/>
        public override ArmResponse<VirtualNetwork> Create(string name, VirtualNetworkData resourceDetails)
        {
            var operation = Operations.StartCreateOrUpdate(Id.ResourceGroup, name, resourceDetails);
            return new PhArmResponse<VirtualNetwork, Azure.ResourceManager.Network.Models.VirtualNetwork>(
                operation.WaitForCompletionAsync().ConfigureAwait(false).GetAwaiter().GetResult(),
                n => new VirtualNetwork(Parent, new VirtualNetworkData(n)));
        }

        /// <inheritdoc/>
        public async override Task<ArmResponse<VirtualNetwork>> CreateAsync(string name, VirtualNetworkData resourceDetails, CancellationToken cancellationToken = default)
        {
            var operation = await Operations.StartCreateOrUpdateAsync(Id.ResourceGroup, name, resourceDetails, cancellationToken).ConfigureAwait(false);
            return new PhArmResponse<VirtualNetwork, Azure.ResourceManager.Network.Models.VirtualNetwork>(
                await operation.WaitForCompletionAsync(cancellationToken).ConfigureAwait(false),
                n => new VirtualNetwork(Parent, new VirtualNetworkData(n)));
        }

        /// <inheritdoc/>
        public override ArmOperation<VirtualNetwork> StartCreate(string name, VirtualNetworkData resourceDetails, CancellationToken cancellationToken = default)
        {
            return new PhArmOperation<VirtualNetwork, Azure.ResourceManager.Network.Models.VirtualNetwork>(
                Operations.StartCreateOrUpdate(Id.ResourceGroup, name, resourceDetails, cancellationToken),
                n => new VirtualNetwork(Parent, new VirtualNetworkData(n)));
        }

        /// <inheritdoc/>
        public async override Task<ArmOperation<VirtualNetwork>> StartCreateAsync(string name, VirtualNetworkData resourceDetails, CancellationToken cancellationToken = default)
        {
            return new PhArmOperation<VirtualNetwork, Azure.ResourceManager.Network.Models.VirtualNetwork>(
                await Operations.StartCreateOrUpdateAsync(Id.ResourceGroup, name, resourceDetails, cancellationToken).ConfigureAwait(false),
                n => new VirtualNetwork(Parent, new VirtualNetworkData(n)));
        }

        /// <summary>
        /// Constructs an object used to create a virtual nerwork.
        /// </summary>
        /// <param name="vnetCidr"> The CIDR of the resource. </param>
        /// <param name="location"> The location of the resource. </param>
<<<<<<< HEAD
        /// <returns> A builder with <see cref="VirtualNetwork"/> and <see cref="VirtualNetworkData"/>. </returns>
        public ArmBuilder<VirtualNetwork, VirtualNetworkData> Construct(string vnetCidr, Location location = null)
=======
        /// <returns> A builder with <see cref="VirtualNetwork"> and <see cref="VirtualNetworkData"/>. </returns>
        public ArmBuilder<VirtualNetwork, VirtualNetworkData> Construct(string vnetCidr, LocationData location = null)
>>>>>>> 492baa30
        {
            var vnet = new Azure.ResourceManager.Network.Models.VirtualNetwork()
            {
                Location = location ?? DefaultLocation,
                AddressSpace = new AddressSpace() { AddressPrefixes = new List<string>() { vnetCidr } },
            };

            return new ArmBuilder<VirtualNetwork, VirtualNetworkData>(this, new VirtualNetworkData(vnet));
        }

        /// <summary>
        /// Lists the virtual network for this resource group.
        /// </summary>
        /// <param name="cancellationToken"> A token to allow the caller to cancel the call to the service. The default value is <see cref="P:System.Threading.CancellationToken.None" />. </param>
        /// <returns> A collection of resource operations that may take multiple service requests to iterate over. </returns>
        public Pageable<VirtualNetwork> List(CancellationToken cancellationToken = default)
        {
            return new PhWrappingPageable<Azure.ResourceManager.Network.Models.VirtualNetwork, VirtualNetwork>(
                Operations.List(Id.Name, cancellationToken),
                Convertor());
        }

        /// <summary>
        /// Lists the virtual network for this resource group.
        /// </summary>
        /// <param name="cancellationToken"> A token to allow the caller to cancel the call to the service. The default value is <see cref="P:System.Threading.CancellationToken.None" />. </param>
        /// <returns> An async collection of resource operations that may take multiple service requests to iterate over. </returns>
        public AsyncPageable<VirtualNetwork> ListAsync(CancellationToken cancellationToken = default)
        {
            return new PhWrappingAsyncPageable<Azure.ResourceManager.Network.Models.VirtualNetwork, VirtualNetwork>(
                Operations.ListAsync(Id.Name, cancellationToken),
                Convertor());
        }

        /// <summary>
        /// Filters the list of virtual nerwork for this resource group represented as generic resources.
        /// </summary>
        /// <param name="filter"> The filter used in this operation. </param>
        /// <param name="top"> The number of results to return. </param>
        /// <param name="cancellationToken"> A token to allow the caller to cancel the call to the service. The default value is <see cref="P:System.Threading.CancellationToken.None" />. </param>
        /// <returns> A collection of resource that may take multiple service requests to iterate over. </returns>
        public Pageable<GenericResource> ListByName(ResourceNameFilter filter, int? top = null, CancellationToken cancellationToken = default)
        {
            ResourceFilterCollection filters = new ResourceFilterCollection(VirtualNetworkData.ResourceType);
            filters.SubstringFilter = filter;
            return ResourceListOperations.ListAtContext(Parent as ResourceGroupOperations, filters, top, cancellationToken);
        }

        /// <summary>
        /// Filters the list of virtual nerwork for this resource group represented as generic resources.
        /// </summary>
        /// <param name="filter"> The filter used in this operation. </param>
        /// <param name="top"> The number of results to return. </param>
        /// <param name="cancellationToken"> A token to allow the caller to cancel the call to the service. The default value is <see cref="P:System.Threading.CancellationToken.None" />. </param>
        /// <returns> An async collection of resource that may take multiple service requests to iterate over. </returns>
        public AsyncPageable<GenericResource> ListByNameAsync(ResourceNameFilter filter, int? top = null, CancellationToken cancellationToken = default)
        {
            ResourceFilterCollection filters = new ResourceFilterCollection(VirtualNetworkData.ResourceType);
            filters.SubstringFilter = filter;
            return ResourceListOperations.ListAtContextAsync(Parent as ResourceGroupOperations, filters, top, cancellationToken);
        }

        /// <summary>
        /// Filters the list of virtual nerwork for this resource group.
        /// Makes an additional network call to retrieve the full data model for each virtual nerwork.
        /// </summary>
        /// <param name="filter"> The filter used in this operation. </param>
        /// <param name="top"> The number of results to return. </param>
        /// <param name="cancellationToken"> A token to allow the caller to cancel the call to the service. The default value is <see cref="P:System.Threading.CancellationToken.None" />. </param>
        /// <returns> A collection of resource that may take multiple service requests to iterate over. </returns>
        public Pageable<VirtualNetwork> ListByNameExpanded(ResourceNameFilter filter, int? top = null, CancellationToken cancellationToken = default)
        {
            var results = ListByName(filter, top, cancellationToken);
            return new PhWrappingPageable<GenericResource, VirtualNetwork>(results, s => new VirtualNetworkOperations(s).Get().Value);
        }

        /// <summary>
        /// Filters the list of virtual nerwork for this resource group.
        /// Makes an additional network call to retrieve the full data model for each virtual nerwork.
        /// </summary>
        /// <param name="filter"> The filter used in this operation. </param>
        /// <param name="top"> The number of results to return. </param>
        /// <param name="cancellationToken"> A token to allow the caller to cancel the call to the service. The default value is <see cref="P:System.Threading.CancellationToken.None" />. </param>
        /// <returns> An asyc collection of availability set that may take multiple service requests to iterate over. </returns>
        public AsyncPageable<VirtualNetwork> ListByNameExpandedAsync(ResourceNameFilter filter, int? top = null, CancellationToken cancellationToken = default)
        {
            var results = ListByNameAsync(filter, top, cancellationToken);
            return new PhWrappingAsyncPageable<GenericResource, VirtualNetwork>(results, s => new VirtualNetworkOperations(s).Get().Value);
        }

        private Func<Azure.ResourceManager.Network.Models.VirtualNetwork, VirtualNetwork> Convertor()
        {
            return s => new VirtualNetwork(Parent, new VirtualNetworkData(s));
        }
    }
}<|MERGE_RESOLUTION|>--- conflicted
+++ resolved
@@ -73,13 +73,8 @@
         /// </summary>
         /// <param name="vnetCidr"> The CIDR of the resource. </param>
         /// <param name="location"> The location of the resource. </param>
-<<<<<<< HEAD
         /// <returns> A builder with <see cref="VirtualNetwork"/> and <see cref="VirtualNetworkData"/>. </returns>
-        public ArmBuilder<VirtualNetwork, VirtualNetworkData> Construct(string vnetCidr, Location location = null)
-=======
-        /// <returns> A builder with <see cref="VirtualNetwork"> and <see cref="VirtualNetworkData"/>. </returns>
         public ArmBuilder<VirtualNetwork, VirtualNetworkData> Construct(string vnetCidr, LocationData location = null)
->>>>>>> 492baa30
         {
             var vnet = new Azure.ResourceManager.Network.Models.VirtualNetwork()
             {
